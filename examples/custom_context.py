import random

import discord
from discord.ext import commands


class MyContext(commands.Context):
    async def tick(self, value):
        # Reacts to the message with an emoji
        # Depending on whether value is True or False
        # If its True, it'll add a green check mark
        # Otherwise, it'll add a red cross mark
        emoji = "\N{WHITE HEAVY CHECK MARK}" if value else "\N{CROSS MARK}"
        try:
            # This will react to the command author's message
            await self.message.add_reaction(emoji)
        except discord.HTTPException:
            # Sometimes errors occur during this, for example
            # Maybe you don't have permission to do that
            # We don't mind, so we can just ignore them
            pass


class MyBot(commands.Bot):
    async def get_context(self, message, *, cls=MyContext):
        # When you override this method, you pass your new Context
        # Subclass to the super() method, which tells the bot to
        # Use the new MyContext class
        return await super().get_context(message, cls=cls)


bot = MyBot(command_prefix="!")


@bot.command()
async def guess(ctx, number: int):
<<<<<<< HEAD
    """ Guess a random number from 1 to 6. """
    # Explained in a previous example, this gives you
    # A random number from 1-6
=======
    """Guess a random number from 1 to 6."""
    # explained in a previous example, this gives you
    # a random number from 1-6
>>>>>>> af4a096e
    value = random.randint(1, 6)
    # With your new helper function, you can add a
    # Green check mark if the guess was correct,
    # Or a red cross mark if it wasn't
    await ctx.tick(number == value)


# IMPORTANT: You shouldn't hard code your token
# These are very important, and leaking them can
# let people do very malicious things with your
# bot. Try to use a file or something to keep
# Them private, and don't commit it to GitHub
token = "your token here"
bot.run(token)<|MERGE_RESOLUTION|>--- conflicted
+++ resolved
@@ -34,15 +34,9 @@
 
 @bot.command()
 async def guess(ctx, number: int):
-<<<<<<< HEAD
-    """ Guess a random number from 1 to 6. """
-    # Explained in a previous example, this gives you
-    # A random number from 1-6
-=======
     """Guess a random number from 1 to 6."""
     # explained in a previous example, this gives you
     # a random number from 1-6
->>>>>>> af4a096e
     value = random.randint(1, 6)
     # With your new helper function, you can add a
     # Green check mark if the guess was correct,
