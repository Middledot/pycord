"""
The MIT License (MIT)

Copyright (c) 2021-present Pycord Development

Permission is hereby granted, free of charge, to any person obtaining a
copy of this software and associated documentation files (the "Software"),
to deal in the Software without restriction, including without limitation
the rights to use, copy, modify, merge, publish, distribute, sublicense,
and/or sell copies of the Software, and to permit persons to whom the
Software is furnished to do so, subject to the following conditions:

The above copyright notice and this permission notice shall be included in
all copies or substantial portions of the Software.

THE SOFTWARE IS PROVIDED "AS IS", WITHOUT WARRANTY OF ANY KIND, EXPRESS
OR IMPLIED, INCLUDING BUT NOT LIMITED TO THE WARRANTIES OF MERCHANTABILITY,
FITNESS FOR A PARTICULAR PURPOSE AND NONINFRINGEMENT. IN NO EVENT SHALL THE
AUTHORS OR COPYRIGHT HOLDERS BE LIABLE FOR ANY CLAIM, DAMAGES OR OTHER
LIABILITY, WHETHER IN AN ACTION OF CONTRACT, TORT OR OTHERWISE, ARISING
FROM, OUT OF OR IN CONNECTION WITH THE SOFTWARE OR THE USE OR OTHER
DEALINGS IN THE SOFTWARE.
"""

from __future__ import annotations

import datetime
from typing import TYPE_CHECKING, Any

from . import utils
from .asset import Asset
from .enums import (
    ScheduledEventLocationType,
    ScheduledEventPrivacyLevel,
    ScheduledEventStatus,
    try_enum,
)
from .iterators import ScheduledEventSubscribersIterator
from .mixins import Hashable
from .object import Object

__all__ = (
    "ScheduledEvent",
    "ScheduledEventLocation",
)

if TYPE_CHECKING:
    from .abc import Snowflake
    from .guild import Guild
    from .iterators import AsyncIterator
    from .member import Member
    from .state import ConnectionState
    from .types.channel import StageChannel, VoiceChannel
    from .types.scheduled_events import ScheduledEvent as ScheduledEventPayload

MISSING = utils.MISSING


class ScheduledEventLocation:
    """Represents a scheduled event's location.

    Setting the ``value`` to its corresponding type will set the location type automatically:

    +------------------------+---------------------------------------------------+
    |     Type of Input      |                   Location Type                   |
    +========================+===================================================+
    | :class:`StageChannel`  | :attr:`ScheduledEventLocationType.stage_instance` |
    | :class:`VoiceChannel`  | :attr:`ScheduledEventLocationType.voice`          |
    | :class:`str`           | :attr:`ScheduledEventLocationType.external`       |
    +------------------------+---------------------------------------------------+

    .. versionadded:: 2.0

    Attributes
    ----------
    value: Union[:class:`str`, :class:`StageChannel`, :class:`VoiceChannel`, :class:`Object`]
        The actual location of the scheduled event.
    type: :class:`ScheduledEventLocationType`
        The type of location.
    """

    __slots__ = (
        "_state",
        "value",
    )

    def __init__(
        self,
        *,
        state: ConnectionState,
        value: str | int | StageChannel | VoiceChannel,
    ):
        self._state = state
        self.value: str | StageChannel | VoiceChannel | Object
        if isinstance(value, int):
            self.value = self._state.get_channel(id=int(value)) or Object(id=int(value))
        else:
            self.value = value

    def __repr__(self) -> str:
        return f"<ScheduledEventLocation value={self.value!r} type={self.type}>"

    def __str__(self) -> str:
        return str(self.value)

    @property
    def type(self) -> ScheduledEventLocationType:
        if isinstance(self.value, str):
            return ScheduledEventLocationType.external
        elif self.value.__class__.__name__ == "StageChannel":
            return ScheduledEventLocationType.stage_instance
        elif self.value.__class__.__name__ == "VoiceChannel":
            return ScheduledEventLocationType.voice


class ScheduledEvent(Hashable):
    """Represents a Discord Guild Scheduled Event.

    .. container:: operations

        .. describe:: x == y

            Checks if two scheduled events are equal.

        .. describe:: x != y

            Checks if two scheduled events are not equal.

        .. describe:: hash(x)

            Returns the scheduled event's hash.

        .. describe:: str(x)

            Returns the scheduled event's name.

    .. versionadded:: 2.0

    Attributes
    ----------
    guild: :class:`Guild`
        The guild where the scheduled event is happening.
    name: :class:`str`
        The name of the scheduled event.
    description: Optional[:class:`str`]
        The description of the scheduled event.
    start_time: :class:`datetime.datetime`
        The time when the event will start
    end_time: Optional[:class:`datetime.datetime`]
        The time when the event is supposed to end.
    status: :class:`ScheduledEventStatus`
        The status of the scheduled event.
    location: :class:`ScheduledEventLocation`
        The location of the event.
        See :class:`ScheduledEventLocation` for more information.
    subscriber_count: Optional[:class:`int`]
        The number of users that have marked themselves as interested in the event.
    creator_id: Optional[:class:`int`]
        The ID of the user who created the event.
        It may be ``None`` because events created before October 25th, 2021, haven't
        had their creators tracked.
    creator: Optional[:class:`User`]
        The resolved user object of who created the event.
    privacy_level: :class:`ScheduledEventPrivacyLevel`
        The privacy level of the event. Currently, the only possible value
        is :attr:`ScheduledEventPrivacyLevel.guild_only`, which is default,
        so there is no need to use this attribute.
    """

    __slots__ = (
        "id",
        "name",
        "description",
        "start_time",
        "end_time",
        "status",
        "creator_id",
        "creator",
        "location",
        "guild",
        "_state",
        "_cover",
        "subscriber_count",
    )

    def __init__(
        self,
        *,
        state: ConnectionState,
        guild: Guild,
        creator: Member | None,
        data: ScheduledEventPayload,
    ):
        self._state: ConnectionState = state

        self.id: int = int(data.get("id"))
        self.guild: Guild = guild
        self.name: str = data.get("name")
        self.description: str | None = data.get("description", None)
        self._cover: str | None = data.get("image", None)
        self.start_time: datetime.datetime = datetime.datetime.fromisoformat(
            data.get("scheduled_start_time")
        )
        if end_time := data.get("scheduled_end_time", None):
            end_time = datetime.datetime.fromisoformat(end_time)
        self.end_time: datetime.datetime | None = end_time
        self.status: ScheduledEventStatus = try_enum(
            ScheduledEventStatus, data.get("status")
        )
        self.subscriber_count: int | None = data.get("user_count", None)
        self.creator_id = data.get("creator_id", None)
        self.creator: Member | None = creator

        entity_metadata = data.get("entity_metadata")
        channel_id = data.get("channel_id", None)
        if channel_id is None:
            self.location = ScheduledEventLocation(
                state=state, value=entity_metadata["location"]
            )
        else:
            self.location = ScheduledEventLocation(state=state, value=int(channel_id))

    def __str__(self) -> str:
        return self.name

    def __repr__(self) -> str:
        return (
            f"<ScheduledEvent id={self.id} "
            f"name={self.name} "
            f"description={self.description} "
            f"start_time={self.start_time} "
            f"end_time={self.end_time} "
            f"location={self.location!r} "
            f"status={self.status.name} "
            f"subscriber_count={self.subscriber_count} "
            f"creator_id={self.creator_id}>"
        )

    @property
    def created_at(self) -> datetime.datetime:
        """:class:`datetime.datetime`: Returns the scheduled event's creation time in UTC."""
        return utils.snowflake_time(self.id)

    @property
    def interested(self) -> int | None:
        """An alias to :attr:`.subscriber_count`"""
        return self.subscriber_count

    @property
    def url(self) -> str:
        """:class:`str`: The url to reference the scheduled event."""
        return f"https://discord.com/events/{self.guild.id}/{self.id}"

    @property
    def cover(self) -> Asset | None:
        """Optional[:class:`Asset`]: Returns the scheduled event cover image asset, if available."""
        if self._cover is None:
            return None
        return Asset._from_scheduled_event_cover(
            self._state,
            self.id,
            self._cover,
        )

    async def edit(
        self,
        *,
        reason: str | None = None,
        name: str = MISSING,
        description: str = MISSING,
        status: int | ScheduledEventStatus = MISSING,
        location: str
        | int
        | VoiceChannel
        | StageChannel
        | ScheduledEventLocation = MISSING,
        start_time: datetime.datetime = MISSING,
        end_time: datetime.datetime = MISSING,
        cover: bytes | None = MISSING,
        privacy_level: ScheduledEventPrivacyLevel = ScheduledEventPrivacyLevel.guild_only,
    ) -> ScheduledEvent | None:
        """|coro|

        Edits the Scheduled Event's data

        All parameters are optional unless ``location.type`` is
        :attr:`ScheduledEventLocationType.external`, then ``end_time``
        is required.

        Will return a new :class:`.ScheduledEvent` object if applicable.

        Parameters
        ----------
        name: :class:`str`
            The new name of the event.
        description: :class:`str`
            The new description of the event.
        location: :class:`.ScheduledEventLocation`
            The location of the event.
        status: :class:`ScheduledEventStatus`
            The status of the event. It is recommended, however,
            to use :meth:`.start`, :meth:`.complete`, and
            :meth:`cancel` to edit statuses instead.
        start_time: :class:`datetime.datetime`
            The new starting time for the event.
        end_time: :class:`datetime.datetime`
            The new ending time of the event.
        privacy_level: :class:`ScheduledEventPrivacyLevel`
            The privacy level of the event. Currently, the only possible value
            is :attr:`ScheduledEventPrivacyLevel.guild_only`, which is default,
            so there is no need to change this parameter.
        reason: Optional[:class:`str`]
            The reason to show in the audit log.
        cover: Optional[:class:`bytes`]
            The cover image of the scheduled event.

        Returns
        -------
        Optional[:class:`.ScheduledEvent`]
            The newly updated scheduled event object. This is only returned when certain
            fields are updated.

        Raises
        ------
        Forbidden
            You do not have the Manage Events permission.
        HTTPException
            The operation failed.
        """
        payload: dict[str, Any] = {}

        if name is not MISSING:
            payload["name"] = name

        if description is not MISSING:
            payload["description"] = description

        if status is not MISSING:
            payload["status"] = int(status)

        if privacy_level is not MISSING:
            payload["privacy_level"] = int(privacy_level)

        if cover is not MISSING:
            if cover is not None:
                payload["image"] = utils._bytes_to_base64_data(cover)

        if location is not MISSING:
            if not isinstance(
                location, (ScheduledEventLocation, utils._MissingSentinel)
            ):
                location = ScheduledEventLocation(state=self._state, value=location)

            if location.type is ScheduledEventLocationType.external:
                payload["channel_id"] = None
                payload["entity_metadata"] = {"location": str(location.value)}
            else:
                payload["channel_id"] = location.value.id
                payload["entity_metadata"] = None

        location = location if location is not MISSING else self.location
        if end_time is MISSING and location.type is ScheduledEventLocationType.external:
            end_time = self.end_time
            if end_time is None:
<<<<<<< HEAD
                raise TypeError("end_time needs to be passed if location type is external.")
=======
                raise ValidationError(
                    "end_time needs to be passed if location type is external."
                )
>>>>>>> 9b7f5c6b

        if start_time is not MISSING:
            payload["scheduled_start_time"] = start_time.isoformat()

        if end_time is not MISSING:
            payload["scheduled_end_time"] = end_time.isoformat()

        if payload != {}:
            data = await self._state.http.edit_scheduled_event(
                self.guild.id, self.id, **payload, reason=reason
            )
            return ScheduledEvent(
                data=data, guild=self.guild, creator=self.creator, state=self._state
            )

    async def delete(self) -> None:
        """|coro|

        Deletes the scheduled event.

        Raises
        ------
        Forbidden
            You do not have the Manage Events permission.
        HTTPException
            The operation failed.
        """
        await self._state.http.delete_scheduled_event(self.guild.id, self.id)

    async def start(self, *, reason: str | None = None) -> None:
        """|coro|

        Starts the scheduled event. Shortcut from :meth:`.edit`.

        .. note::

            This method can only be used if :attr:`.status` is :attr:`ScheduledEventStatus.scheduled`.

        Parameters
        ----------
        reason: Optional[:class:`str`]
            The reason to show in the audit log.

        Returns
        -------
        Optional[:class:`.ScheduledEvent`]
            The newly updated scheduled event object.

        Raises
        ------
        Forbidden
            You do not have the Manage Events permission.
        HTTPException
            The operation failed.
        """
        return await self.edit(status=ScheduledEventStatus.active, reason=reason)

    async def complete(self, *, reason: str | None = None) -> None:
        """|coro|

        Ends/completes the scheduled event. Shortcut from :meth:`.edit`.

        .. note::

            This method can only be used if :attr:`.status` is :attr:`ScheduledEventStatus.active`.

        Parameters
        ----------
        reason: Optional[:class:`str`]
            The reason to show in the audit log.

        Returns
        -------
        Optional[:class:`.ScheduledEvent`]
            The newly updated scheduled event object.

        Raises
        ------
        Forbidden
            You do not have the Manage Events permission.
        HTTPException
            The operation failed.
        """
        return await self.edit(status=ScheduledEventStatus.completed, reason=reason)

    async def cancel(self, *, reason: str | None = None) -> None:
        """|coro|

        Cancels the scheduled event. Shortcut from :meth:`.edit`.

        .. note::

            This method can only be used if :attr:`.status` is :attr:`ScheduledEventStatus.scheduled`.

        Parameters
        ----------
        reason: Optional[:class:`str`]
            The reason to show in the audit log.

        Returns
        -------
        Optional[:class:`.ScheduledEvent`]
            The newly updated scheduled event object.

        Raises
        ------
        Forbidden
            You do not have the Manage Events permission.
        HTTPException
            The operation failed.
        """
        return await self.edit(status=ScheduledEventStatus.canceled, reason=reason)

    def subscribers(
        self,
        *,
        limit: int = 100,
        as_member: bool = False,
        before: Snowflake | datetime.datetime | None = None,
        after: Snowflake | datetime.datetime | None = None,
    ) -> AsyncIterator:
        """Returns an :class:`AsyncIterator` representing the users or members subscribed to the event.

        The ``after`` and ``before`` parameters must represent member
        or user objects and meet the :class:`abc.Snowflake` abc.

        .. note::

            Even is ``as_member`` is set to ``True``, if the user
            is outside the guild, it will be a :class:`User` object.

        Parameters
        ----------
        limit: Optional[:class:`int`]
            The maximum number of results to return.
        as_member: Optional[:class:`bool`]
            Whether to fetch :class:`Member` objects instead of user objects.
            There may still be :class:`User` objects if the user is outside
            the guild.
        before: Optional[Union[:class:`abc.Snowflake`, :class:`datetime.datetime`]]
            Retrieves users before this date or object. If a datetime is provided,
            it is recommended to use a UTC aware datetime. If the datetime is naive,
            it is assumed to be local time.
        after: Optional[Union[:class:`abc.Snowflake`, :class:`datetime.datetime`]]
            Retrieves users after this date or object. If a datetime is provided,
            it is recommended to use a UTC aware datetime. If the datetime is naive,
            it is assumed to be local time.

        Yields
        ------
        Union[:class:`User`, :class:`Member`]
            The subscribed :class:`Member`. If ``as_member`` is set to
            ``False`` or the user is outside the guild, it will be a
            :class:`User` object.

        Raises
        ------
        HTTPException
            Fetching the subscribed users failed.

        Examples
        --------

        Usage ::

            async for user in event.subscribers(limit=100):
                print(user.name)

        Flattening into a list: ::

            users = await event.subscribers(limit=100).flatten()
            # users is now a list of User...

        Getting members instead of user objects: ::

            async for member in event.subscribers(limit=100, as_member=True):
                print(member.display_name)
        """
        return ScheduledEventSubscribersIterator(
            event=self, limit=limit, with_member=as_member, before=before, after=after
        )<|MERGE_RESOLUTION|>--- conflicted
+++ resolved
@@ -362,13 +362,9 @@
         if end_time is MISSING and location.type is ScheduledEventLocationType.external:
             end_time = self.end_time
             if end_time is None:
-<<<<<<< HEAD
-                raise TypeError("end_time needs to be passed if location type is external.")
-=======
-                raise ValidationError(
+                raise TypeError(
                     "end_time needs to be passed if location type is external."
                 )
->>>>>>> 9b7f5c6b
 
         if start_time is not MISSING:
             payload["scheduled_start_time"] = start_time.isoformat()
