"""
The MIT License (MIT)

Copyright (c) 2015-2021 Rapptz
Copyright (c) 2021-present Pycord Development

Permission is hereby granted, free of charge, to any person obtaining a
copy of this software and associated documentation files (the "Software"),
to deal in the Software without restriction, including without limitation
the rights to use, copy, modify, merge, publish, distribute, sublicense,
and/or sell copies of the Software, and to permit persons to whom the
Software is furnished to do so, subject to the following conditions:

The above copyright notice and this permission notice shall be included in
all copies or substantial portions of the Software.

THE SOFTWARE IS PROVIDED "AS IS", WITHOUT WARRANTY OF ANY KIND, EXPRESS
OR IMPLIED, INCLUDING BUT NOT LIMITED TO THE WARRANTIES OF MERCHANTABILITY,
FITNESS FOR A PARTICULAR PURPOSE AND NONINFRINGEMENT. IN NO EVENT SHALL THE
AUTHORS OR COPYRIGHT HOLDERS BE LIABLE FOR ANY CLAIM, DAMAGES OR OTHER
LIABILITY, WHETHER IN AN ACTION OF CONTRACT, TORT OR OTHERWISE, ARISING
FROM, OUT OF OR IN CONNECTION WITH THE SOFTWARE OR THE USE OR OTHER
DEALINGS IN THE SOFTWARE.
"""
from __future__ import annotations

import importlib
import inspect
import os
import pathlib
import sys
import types
from typing import Any, Callable, ClassVar, Generator, Mapping, TypeVar, overload

import discord.utils

from . import errors
from .commands import (
    Invokable,
    BaseContext,
    ApplicationCommand,
    SlashCommandGroup,
    _BaseCommand,
)

__all__ = (
    "CogMeta",
    "Cog",
    "CogMixin",
)

CogT = TypeVar("CogT", bound="Cog")
FuncT = TypeVar("FuncT", bound=Callable[..., Any])

MISSING: Any = discord.utils.MISSING


def _is_submodule(parent: str, child: str) -> bool:
    return parent == child or child.startswith(f"{parent}.")


class CogMeta(type):
    """A metaclass for defining a cog.

    Note that you should probably not use this directly. It is exposed
    purely for documentation purposes along with making custom metaclasses to intermix
    with other metaclasses such as the :class:`abc.ABCMeta` metaclass.

    For example, to create an abstract cog mixin class, the following would be done.

    .. code-block:: python3

        import abc

        class CogABCMeta(discord.CogMeta, abc.ABCMeta):
            pass

        class SomeMixin(metaclass=abc.ABCMeta):
            pass

        class SomeCogMixin(SomeMixin, discord.Cog, metaclass=CogABCMeta):
            pass

    .. note::

        When passing an attribute of a metaclass that is documented below, note
        that you must pass it as a keyword-only argument to the class creation
        like the following example:

        .. code-block:: python3

            class MyCog(discord.Cog, name='My Cog'):
                pass

    Attributes
    ----------
    name: :class:`str`
        The cog name. By default, it is the name of the class with no modification.
    description: :class:`str`
        The cog description. By default, it is the cleaned docstring of the class.

        .. versionadded:: 1.6

    command_attrs: :class:`dict`
        A list of attributes to apply to every command inside this cog. The dictionary
        is passed into the :class:`Command` options at ``__init__``.
        If you specify attributes inside the command attribute in the class, it will
        override the one specified inside this attribute. For example:

        .. code-block:: python3

            class MyCog(discord.Cog, command_attrs=dict(hidden=True)):
                @discord.slash_command()
                async def foo(self, ctx):
                    pass # hidden -> True

                @discord.slash_command(hidden=False)
                async def bar(self, ctx):
                    pass # hidden -> False

    guild_ids: Optional[List[:class:`int`]]
        A shortcut to :attr:`.command_attrs`, what ``guild_ids`` should all application commands have
        in the cog. You can override this by setting ``guild_ids`` per command.

        .. versionadded:: 2.0
    """

    __cog_name__: str
<<<<<<< HEAD
    __cog_settings__: Dict[str, Any]
    __cog_commands__: List[Invokable]
    __cog_listeners__: List[Tuple[str, str]]
    __cog_guild_ids__: List[int]
=======
    __cog_settings__: dict[str, Any]
    __cog_commands__: list[ApplicationCommand]
    __cog_listeners__: list[tuple[str, str]]
    __cog_guild_ids__: list[int]
>>>>>>> 9b7f5c6b

    def __new__(cls: type[CogMeta], *args: Any, **kwargs: Any) -> CogMeta:
        name, bases, attrs = args
        attrs["__cog_name__"] = kwargs.pop("name", name)
        attrs["__cog_settings__"] = kwargs.pop("command_attrs", {})
        attrs["__cog_guild_ids__"] = kwargs.pop("guild_ids", [])

        description = kwargs.pop("description", None)
        if description is None:
            description = inspect.cleandoc(attrs.get("__doc__", ""))
        attrs["__cog_description__"] = description

        commands = {}
        listeners = {}
        no_bot_cog = "Commands or listeners must not start with cog_ or bot_ (in method {0.__name__}.{1})"

        new_cls = super().__new__(cls, name, bases, attrs, **kwargs)

        valid_commands = [
            (c for i, c in j.__dict__.items() if isinstance(c, _BaseCommand))
            for j in reversed(new_cls.__mro__)
        ]
        if any(isinstance(i, ApplicationCommand) for i in valid_commands) and any(
            not isinstance(i, _BaseCommand) for i in valid_commands
        ):
            _filter = ApplicationCommand
        else:
            _filter = _BaseCommand

        for base in reversed(new_cls.__mro__):
            for elem, value in base.__dict__.items():
                if elem in commands:
                    del commands[elem]
                if elem in listeners:
                    del listeners[elem]

                if getattr(value, "parent", None) and isinstance(
                    value, ApplicationCommand
                ):
                    # Skip commands if they are a part of a group
                    continue

                is_static_method = isinstance(value, staticmethod)
                if is_static_method:
                    value = value.__func__
                if isinstance(value, _filter):
                    if is_static_method:
                        raise TypeError(
                            f"Command in method {base}.{elem!r} must not be staticmethod."
                        )
                    if elem.startswith(("cog_", "bot_")):
                        raise TypeError(no_bot_cog.format(base, elem))
                    commands[elem] = value

                # a test to see if this value is a BridgeCommand
                if hasattr(value, "add_to") and not getattr(value, "parent", None):
                    if is_static_method:
                        raise TypeError(
                            f"Command in method {base}.{elem!r} must not be staticmethod."
                        )
                    if elem.startswith(("cog_", "bot_")):
                        raise TypeError(no_bot_cog.format(base, elem))

                    commands[f"ext_{elem}"] = value.ext_variant
                    commands[f"app_{elem}"] = value.slash_variant
                    for cmd in getattr(value, "subcommands", []):
                        commands[
                            f"ext_{cmd.ext_variant.qualified_name}"
                        ] = cmd.ext_variant

                if inspect.iscoroutinefunction(value):
                    try:
                        getattr(value, "__cog_listener__")
                    except AttributeError:
                        continue
                    else:
                        if elem.startswith(("cog_", "bot_")):
                            raise TypeError(no_bot_cog.format(base, elem))
                        listeners[elem] = value

        new_cls.__cog_commands__ = list(commands.values())

        listeners_as_list = []
        for listener in listeners.values():
            for listener_name in listener.__cog_listener_names__:
                # I use __name__ instead of just storing the value, so I can inject
                # the self attribute when the time comes to add them to the bot
                listeners_as_list.append((listener_name, listener.__name__))

        new_cls.__cog_listeners__ = listeners_as_list

        cmd_attrs = new_cls.__cog_settings__

        # Either update the command with the cog provided defaults or copy it.
        # r.e type ignore, type-checker complains about overriding a ClassVar
        new_cls.__cog_commands__ = tuple(c._update_copy(cmd_attrs) for c in new_cls.__cog_commands__)  # type: ignore

        name_filter = lambda c: "app" if isinstance(c, ApplicationCommand) else "ext"

        lookup = {
            f"{name_filter(cmd)}_{cmd.qualified_name}": cmd
            for cmd in new_cls.__cog_commands__
        }

        # Update the Command instances dynamically as well
        for command in new_cls.__cog_commands__:
            if (
                isinstance(command, ApplicationCommand)
                and not command.guild_ids
                and new_cls.__cog_guild_ids__
            ):
                command.guild_ids = new_cls.__cog_guild_ids__

            if not isinstance(command, SlashCommandGroup):
                # ignore bridge commands
                cmd = getattr(new_cls, command.callback.__name__, None)
                if hasattr(cmd, "add_to"):
                    setattr(
                        cmd,
                        f"{name_filter(command).replace('app', 'slash')}_variant",
                        command,
                    )
                else:
                    setattr(new_cls, command.callback.__name__, command)

                parent = command.parent
                if parent is not None:
                    # Get the latest parent reference
                    parent = lookup[f"{name_filter(command)}_{parent.qualified_name}"]  # type: ignore

                    # Update our parent's reference to our self
                    parent.remove_command(command.name)  # type: ignore
                    parent.add_command(command)  # type: ignore

        return new_cls

    def __init__(self, *args: Any, **kwargs: Any) -> None:
        super().__init__(*args)

    @classmethod
    def qualified_name(cls) -> str:
        return cls.__cog_name__


def _cog_special_method(func: FuncT) -> FuncT:
    func.__cog_special_method__ = None
    return func


class Cog(metaclass=CogMeta):
    """The base class that all cogs must inherit from.

    A cog is a collection of commands, listeners, and optional state to
    help group commands together. More information on them can be found on
    the :ref:`ext_commands_cogs` page.

    When inheriting from this class, the options shown in :class:`CogMeta`
    are equally valid here.
    """

    __cog_name__: ClassVar[str]
<<<<<<< HEAD
    __cog_settings__: ClassVar[Dict[str, Any]]
    __cog_commands__: ClassVar[List[Invokable]]
    __cog_listeners__: ClassVar[List[Tuple[str, str]]]
    __cog_guild_ids__: ClassVar[List[int]]
=======
    __cog_settings__: ClassVar[dict[str, Any]]
    __cog_commands__: ClassVar[list[ApplicationCommand]]
    __cog_listeners__: ClassVar[list[tuple[str, str]]]
    __cog_guild_ids__: ClassVar[list[int]]
>>>>>>> 9b7f5c6b

    def __new__(cls: type[CogT], *args: Any, **kwargs: Any) -> CogT:
        # For issue 426, we need to store a copy of the command objects
        # since we modify them to inject `self` to them.
        # To do this, we need to interfere with the Cog creation process.
        return super().__new__(cls)

<<<<<<< HEAD
    def get_commands(self) -> List[Invokable]:
=======
    def get_commands(self) -> list[ApplicationCommand]:
>>>>>>> 9b7f5c6b
        r"""
        Returns
        --------
        List[:class:`.ApplicationCommand`]
            A :class:`list` of :class:`.ApplicationCommand`\s that are
            defined inside this cog.

            .. note::

                This does not include subcommands.
        """
        return [
            c
            for c in self.__cog_commands__
            if isinstance(c, ApplicationCommand) and c.parent is None
        ]

    @property
    def qualified_name(self) -> str:
        """:class:`str`: Returns the cog's specified name, not the class name."""
        return self.__cog_name__

    @property
    def description(self) -> str:
        """:class:`str`: Returns the cog's description, typically the cleaned docstring."""
        return self.__cog_description__

    @description.setter
    def description(self, description: str) -> None:
        self.__cog_description__ = description

    def walk_commands(self) -> Generator[Invokable, None, None]:
        """An iterator that recursively walks through this cog's commands and subcommands.

        Yields
        ------
        Union[:class:`.Invokable`]
            A command or group from the cog.
        """
        for command in self.__cog_commands__:
            if isinstance(command, SlashCommandGroup):
                yield from command.walk_commands()

    def get_listeners(self) -> list[tuple[str, Callable[..., Any]]]:
        """Returns a :class:`list` of (name, function) listener pairs that are defined in this cog.

        Returns
        -------
        List[Tuple[:class:`str`, :ref:`coroutine <coroutine>`]]
            The listeners defined in this cog.
        """
        return [
            (name, getattr(self, method_name))
            for name, method_name in self.__cog_listeners__
        ]

    @classmethod
    def _get_overridden_method(cls, method: FuncT) -> FuncT | None:
        """Return None if the method is not overridden. Otherwise, returns the overridden method."""
        return getattr(
            getattr(method, "__func__", method), "__cog_special_method__", method
        )

    @classmethod
    def listener(cls, name: str = MISSING) -> Callable[[FuncT], FuncT]:
        """A decorator that marks a function as a listener.

        This is the cog equivalent of :meth:`.Bot.listen`.

        Parameters
        ----------
        name: :class:`str`
            The name of the event being listened to. If not provided, it
            defaults to the function's name.

        Raises
        ------
        TypeError
            The function is not a coroutine function or a string was not passed as
            the name.
        """

        if name is not MISSING and not isinstance(name, str):
            raise TypeError(
                f"Cog.listener expected str but received {name.__class__.__name__!r} instead."
            )

        def decorator(func: FuncT) -> FuncT:
            actual = func
            if isinstance(actual, staticmethod):
                actual = actual.__func__
            if not inspect.iscoroutinefunction(actual):
                raise TypeError("Listener function must be a coroutine function.")
            actual.__cog_listener__ = True
            to_assign = name or actual.__name__
            try:
                actual.__cog_listener_names__.append(to_assign)
            except AttributeError:
                actual.__cog_listener_names__ = [to_assign]
            # we have to return `func` instead of `actual` because
            # we need the type to be `staticmethod` for the metaclass
            # to pick it up but the metaclass unfurls the function and
            # thus the assignments need to be on the actual function
            return func

        return decorator

    def has_error_handler(self) -> bool:
        """:class:`bool`: Checks whether the cog has an error handler.

        .. versionadded:: 1.7
        """
        return not hasattr(self.cog_command_error.__func__, "__cog_special_method__")

    @_cog_special_method
    def cog_unload(self) -> None:
        """A special method that is called when the cog gets removed.

        This function **cannot** be a coroutine. It must be a regular
        function.

        Subclasses must replace this if they want special unloading behaviour.
        """

    @_cog_special_method
    def bot_check_once(self, ctx: BaseContext) -> bool:
        """A special method that registers as a :meth:`.Bot.check_once`
        check.

        This function **can** be a coroutine and must take a sole parameter,
        ``ctx``, to represent the :class:`.Context` or :class:`.ApplicationContext`.

        Parameters
<<<<<<< HEAD
        -----------
        ctx: :class:`.BaseContext`
=======
        ----------
        ctx: :class:`.Context`
>>>>>>> 9b7f5c6b
            The invocation context.
        """
        return True

    @_cog_special_method
    def bot_check(self, ctx: BaseContext) -> bool:
        """A special method that registers as a :meth:`.Bot.check`
        check.

        This function **can** be a coroutine and must take a sole parameter,
        ``ctx``, to represent a subclass of :class:`BaseContext` (either :class:`.Context`
        or :class:`.ApplicationContext`).

        Parameters
<<<<<<< HEAD
        -----------
        ctx: :class:`.BaseContext`
=======
        ----------
        ctx: :class:`.Context`
>>>>>>> 9b7f5c6b
            The invocation context.
        """
        return True

    @_cog_special_method
    def cog_check(self, ctx: BaseContext) -> bool:
        """A special method that registers as a :func:`~discord.ext.commands.check`
        for every command and subcommand in this cog.

        This function **can** be a coroutine and must take a sole parameter,
        ``ctx``, to represent a subclass of :class:`BaseContext` (either :class:`.Context`
        or :class:`.ApplicationContext`).

        Parameters
<<<<<<< HEAD
        -----------
        ctx: :class:`.BaseContext`
=======
        ----------
        ctx: :class:`.Context`
>>>>>>> 9b7f5c6b
            The invocation context.
        """
        return True

    @_cog_special_method
<<<<<<< HEAD
    async def cog_command_error(self, ctx: BaseContext, error: Exception) -> None:
=======
    async def cog_command_error(
        self, ctx: ApplicationContext, error: Exception
    ) -> None:
>>>>>>> 9b7f5c6b
        """A special method that is called whenever an error
        is dispatched inside this cog.

        This is similar to :func:`.on_command_error` except only applying
        to the commands inside this cog.

        This **must** be a coroutine.

        Parameters
<<<<<<< HEAD
        -----------
        ctx: :class:`.BaseContext`
=======
        ----------
        ctx: :class:`.ApplicationContext`
>>>>>>> 9b7f5c6b
            The invocation context where the error happened.
        error: :class:`ApplicationCommandError`
            The error that happened.
        """

    @_cog_special_method
    async def cog_before_invoke(self, ctx: BaseContext) -> None:
        """A special method that acts as a cog local pre-invoke hook.

        This is similar to :meth:`.Invokable.before_invoke`.

        This **must** be a coroutine.

        Parameters
<<<<<<< HEAD
        -----------
        ctx: :class:`.BaseContext`
=======
        ----------
        ctx: :class:`.ApplicationContext`
>>>>>>> 9b7f5c6b
            The invocation context.
        """

    @_cog_special_method
    async def cog_after_invoke(self, ctx: BaseContext) -> None:
        """A special method that acts as a cog local post-invoke hook.

        This is similar to :meth:`.BaseContext.after_invoke`.

        This **must** be a coroutine.

        Parameters
<<<<<<< HEAD
        -----------
        ctx: :class:`.BaseContext`
=======
        ----------
        ctx: :class:`.ApplicationContext`
>>>>>>> 9b7f5c6b
            The invocation context.
        """

    def _inject(self: CogT, bot) -> CogT:
        cls = self.__class__

        # realistically, the only thing that can cause loading errors
        # is essentially just the command loading, which raises if there are
        # duplicates. When this condition is met, we want to undo all what
        # we've added so far for some form of atomic loading.

        for index, command in enumerate(self.__cog_commands__):
            command._set_cog(self)

            if isinstance(command, ApplicationCommand):
                if isinstance(command, discord.SlashCommandGroup):
                    for x in command.subcommands:
                        if isinstance(x, discord.SlashCommandGroup):
                            for y in x.subcommands:
                                y.parent = x
                        x.parent = command
                bot.add_application_command(command)

            elif command.parent is None:
                try:
                    bot.add_command(command)
                except Exception as e:
                    # undo our additions
                    for to_undo in self.__cog_commands__[:index]:
                        if to_undo.parent is None:
                            bot.remove_command(to_undo.name)
                    raise e
        # check if we're overriding the default
        if cls.bot_check is not Cog.bot_check:
            bot.add_check(self.bot_check)

        if cls.bot_check_once is not Cog.bot_check_once:
            bot.add_check(self.bot_check_once, call_once=True)

        # while Bot.add_listener can raise if it's not a coroutine,
        # this precondition is already met by the listener decorator
        # already, thus this should never raise.
        # Outside of, memory errors and the like...
        for name, method_name in self.__cog_listeners__:
            bot.add_listener(getattr(self, method_name), name)

        return self

    def _eject(self, bot) -> None:
        cls = self.__class__

        try:
            for command in self.__cog_commands__:
                if isinstance(command, ApplicationCommand):
                    bot.remove_application_command(command)
                elif command.parent is None:
                    bot.remove_command(command.name)

            for _, method_name in self.__cog_listeners__:
                bot.remove_listener(getattr(self, method_name))

            if cls.bot_check is not Cog.bot_check:
                bot.remove_check(self.bot_check)

            if cls.bot_check_once is not Cog.bot_check_once:
                bot.remove_check(self.bot_check_once, call_once=True)
        finally:
            try:
                self.cog_unload()
            except Exception:
                pass


class CogMixin:
    def __init__(self, *args, **kwargs):
        super().__init__(*args, **kwargs)
        self.__cogs: dict[str, Cog] = {}
        self.__extensions: dict[str, types.ModuleType] = {}

    def add_cog(self, cog: Cog, *, override: bool = False) -> None:
        """Adds a "cog" to the bot.

        A cog is a class that has its own event listeners and commands.

        .. versionchanged:: 2.0

            :exc:`.ClientException` is raised when a cog with the same name
            is already loaded.

        Parameters
        ----------
        cog: :class:`.Cog`
            The cog to register to the bot.
        override: :class:`bool`
            If a previously loaded cog with the same name should be ejected
            instead of raising an error.

            .. versionadded:: 2.0

        Raises
        ------
        TypeError
            The cog does not inherit from :class:`.Cog`.
        ApplicationCommandError
            An error happened during loading.
        ClientException
            A cog with the same name is already loaded.
        """

        if not isinstance(cog, Cog):
            raise TypeError("cogs must derive from Cog")

        cog_name = cog.__cog_name__
        existing = self.__cogs.get(cog_name)

        if existing is not None:
            if not override:
                raise discord.ClientException(f"Cog named {cog_name!r} already loaded")
            self.remove_cog(cog_name)

        cog = cog._inject(self)
        self.__cogs[cog_name] = cog

    def get_cog(self, name: str) -> Cog | None:
        """Gets the cog instance requested.

        If the cog is not found, ``None`` is returned instead.

        Parameters
        ----------
        name: :class:`str`
            The name of the cog you are requesting.
            This is equivalent to the name passed via keyword
            argument in class creation or the class name if unspecified.

        Returns
        -------
        Optional[:class:`Cog`]
            The cog that was requested. If not found, returns ``None``.
        """
        return self.__cogs.get(name)

    def remove_cog(self, name: str) -> Cog | None:
        """Removes a cog from the bot and returns it.

        All registered commands and event listeners that the
        cog has registered will be removed as well.

        If no cog is found then this method has no effect.

        Parameters
        ----------
        name: :class:`str`
            The name of the cog to remove.

        Returns
        -------
        Optional[:class:`.Cog`]
             The cog that was removed. ``None`` if not found.
        """

        cog = self.__cogs.pop(name, None)
        if cog is None:
            return

        if hasattr(self, "_help_command"):
            help_command = self._help_command
            if help_command and help_command.cog is cog:
                help_command.cog = None

        cog._eject(self)

        return cog

    @property
    def cogs(self) -> Mapping[str, Cog]:
        """Mapping[:class:`str`, :class:`Cog`]: A read-only mapping of cog name to cog."""
        return types.MappingProxyType(self.__cogs)

    # extensions

    def _remove_module_references(self, name: str) -> None:
        # find all references to the module
        # remove the cogs registered from the module
        for cog_name, cog in self.__cogs.copy().items():
            if _is_submodule(name, cog.__module__):
                self.remove_cog(cog_name)

        # remove all the commands from the module
        if self._supports_prefixed_commands:
            for cmd in self.prefixed_commands.copy().values():
                if cmd.module is not None and _is_submodule(name, cmd.module):
                    # if isinstance(cmd, GroupMixin):
                    #     cmd.recursively_remove_all_commands()
                    self.remove_command(cmd.name)
        for cmd in self._application_commands.copy().values():
            if cmd.module is not None and _is_submodule(name, cmd.module):
                # if isinstance(cmd, GroupMixin):
                #     cmd.recursively_remove_all_commands()
                self.remove_application_command(cmd)

        # remove all the listeners from the module
        for event_list in self.extra_events.copy().values():
            remove = [
                index
                for index, event in enumerate(event_list)
                if event.__module__ is not None
                and _is_submodule(name, event.__module__)
            ]

            for index in reversed(remove):
                del event_list[index]

    def _call_module_finalizers(self, lib: types.ModuleType, key: str) -> None:
        try:
            func = getattr(lib, "teardown")
        except AttributeError:
            pass
        else:
            try:
                func(self)
            except Exception:
                pass
        finally:
            self.__extensions.pop(key, None)
            sys.modules.pop(key, None)
            name = lib.__name__
            for module in list(sys.modules.keys()):
                if _is_submodule(name, module):
                    del sys.modules[module]

    def _load_from_module_spec(
        self, spec: importlib.machinery.ModuleSpec, key: str
    ) -> None:
        # precondition: key not in self.__extensions
        lib = importlib.util.module_from_spec(spec)
        sys.modules[key] = lib
        try:
            spec.loader.exec_module(lib)  # type: ignore
        except Exception as e:
            del sys.modules[key]
            raise errors.ExtensionFailed(key, e) from e

        try:
            setup = getattr(lib, "setup")
        except AttributeError:
            del sys.modules[key]
            raise errors.NoEntryPointError(key)

        try:
            setup(self)
        except Exception as e:
            del sys.modules[key]
            self._remove_module_references(lib.__name__)
            self._call_module_finalizers(lib, key)
            raise errors.ExtensionFailed(key, e) from e
        else:
            self.__extensions[key] = lib

    def _resolve_name(self, name: str, package: str | None) -> str:
        try:
            return importlib.util.resolve_name(name, package)
        except ImportError:
            raise errors.ExtensionNotFound(name)

    @overload
    def load_extension(
        self,
        name: str,
        *,
        package: str | None = None,
        recursive: bool = False,
    ) -> list[str]:
        ...

    @overload
    def load_extension(
        self,
        name: str,
        *,
        package: str | None = None,
        recursive: bool = False,
        store: bool = False,
    ) -> dict[str, Exception | bool] | list[str] | None:
        ...

    def load_extension(
        self, name, *, package=None, recursive=False, store=False
    ) -> dict[str, Exception | bool] | list[str] | None:
        """Loads an extension.

        An extension is a python module that contains commands, cogs, or
        listeners.

        An extension must have a global function, ``setup`` defined as
        the entry point on what to do when the extension is loaded. This entry
        point must have a single argument, the ``bot``.

        The extension passed can either be the direct name of a file within
        the current working directory or a folder that contains multiple extensions.

        Parameters
        ----------
        name: :class:`str`
            The extension or folder name to load. It must be dot separated
            like regular Python imports if accessing a submodule. e.g.
            ``foo.test`` if you want to import ``foo/test.py``.
        package: Optional[:class:`str`]
            The package name to resolve relative imports with.
            This is required when loading an extension using a relative
            path, e.g ``.foo.test``.
            Defaults to ``None``.

            .. versionadded:: 1.7
        recursive: Optional[:class:`bool`]
            If subdirectories under the given head directory should be
            recursively loaded.
            Defaults to ``False``.

            .. versionadded:: 2.0
        store: Optional[:class:`bool`]
            If exceptions should be stored or raised. If set to ``True``,
            all exceptions encountered will be stored in a returned dictionary
            as a load status. If set to ``False``, if any exceptions are
            encountered they will be raised and the bot will be closed.
            If no exceptions are encountered, a list of loaded
            extension names will be returned.
            Defaults to ``False``.

            .. versionadded:: 2.0

        Returns
        -------
        Optional[Union[Dict[:class:`str`, Union[:exc:`errors.ExtensionError`, :class:`bool`]], List[:class:`str`]]]
            If the store parameter is set to ``True``, a dictionary will be returned that
            contains keys to represent the loaded extension names. The values bound to
            each key can either be an exception that occurred when loading that extension
            or a ``True`` boolean representing a successful load. If the store parameter
            is set to ``False``, either a list containing a list of loaded extensions or
            nothing due to an encountered exception.

        Raises
        ------
        ExtensionNotFound
            The extension could not be imported.
            This is also raised if the name of the extension could not
            be resolved using the provided ``package`` parameter.
        ExtensionAlreadyLoaded
            The extension is already loaded.
        NoEntryPointError
            The extension does not have a setup function.
        ExtensionFailed
            The extension or its setup function had an execution error.
        """

        name = self._resolve_name(name, package)

        if name in self.__extensions:
            exc = errors.ExtensionAlreadyLoaded(name)
            final_out = {name: exc} if store else exc
        # This indicates that there is neither an extension nor folder here
        elif (spec := importlib.util.find_spec(name)) is None:
            exc = errors.ExtensionNotFound(name)
            final_out = {name: exc} if store else exc
        # This indicates we've found an extension file to load, and we need to store any exceptions
        elif spec.has_location and store:
            try:
                self._load_from_module_spec(spec, name)
            except Exception as exc:
                final_out = {name: exc}
            else:
                final_out = {name: True}
        # This indicates we've found an extension file to load, and any encountered exceptions can be raised
        elif spec.has_location:
            self._load_from_module_spec(spec, name)
            final_out = [name]
        # This indicates we've been given a folder because the ModuleSpec exists but is not a file
        else:
            # Split the directory path and join it to get an os-native Path object
            path = pathlib.Path(os.path.join(*name.split(".")))
            glob = path.rglob if recursive else path.glob
            final_out = {} if store else []

            # Glob all files with a pattern to gather all .py files that don't start with _
            for ext_file in glob("[!_]*.py"):
                # Gets all parts leading to the directory minus the file name
                parts = list(ext_file.parts[:-1])
                # Gets the file name without the extension
                parts.append(ext_file.stem)
                loaded = self.load_extension(
                    ".".join(parts), package=package, recursive=recursive, store=store
                )
                final_out.update(loaded) if store else final_out.extend(loaded)

        if isinstance(final_out, Exception):
            raise final_out
        else:
            return final_out

    @overload
    def load_extensions(
        self,
        *names: str,
        package: str | None = None,
        recursive: bool = False,
    ) -> list[str]:
        ...

    @overload
    def load_extensions(
        self,
        *names: str,
        package: str | None = None,
        recursive: bool = False,
        store: bool = False,
    ) -> dict[str, Exception | bool] | list[str] | None:
        ...

    def load_extensions(
        self, *names, package=None, recursive=False, store=False
    ) -> dict[str, Exception | bool] | list[str] | None:
        """Loads multiple extensions at once.

        This method simplifies the process of loading multiple
        extensions by handling the looping of ``load_extension``.

        Parameters
        ----------
        names: :class:`str`
           The extension or folder names to load. It must be dot separated
           like regular Python imports if accessing a submodule. e.g.
           ``foo.test`` if you want to import ``foo/test.py``.
        package: Optional[:class:`str`]
            The package name to resolve relative imports with.
            This is required when loading an extension using a relative
            path, e.g ``.foo.test``.
            Defaults to ``None``.

            .. versionadded:: 1.7
        recursive: Optional[:class:`bool`]
            If subdirectories under the given head directory should be
            recursively loaded.
            Defaults to ``False``.

            .. versionadded:: 2.0
        store: Optional[:class:`bool`]
            If exceptions should be stored or raised. If set to ``True``,
            all exceptions encountered will be stored in a returned dictionary
            as a load status. If set to ``False``, if any exceptions are
            encountered they will be raised and the bot will be closed.
            If no exceptions are encountered, a list of loaded
            extension names will be returned.
            Defaults to ``False``.

            .. versionadded:: 2.0

        Returns
        -------
        Optional[Union[Dict[:class:`str`, Union[:exc:`errors.ExtensionError`, :class:`bool`]], List[:class:`str`]]]
            If the store parameter is set to ``True``, a dictionary will be returned that
            contains keys to represent the loaded extension names. The values bound to
            each key can either be an exception that occurred when loading that extension
            or a ``True`` boolean representing a successful load. If the store parameter
            is set to ``False``, either a list containing names of loaded extensions or
            nothing due to an encountered exception.

        Raises
        ------
        ExtensionNotFound
            A given extension could not be imported.
            This is also raised if the name of the extension could not
            be resolved using the provided ``package`` parameter.
        ExtensionAlreadyLoaded
            A given extension is already loaded.
        NoEntryPointError
            A given extension does not have a setup function.
        ExtensionFailed
            A given extension or its setup function had an execution error.
        """

        loaded_extensions = {} if store else []

        for ext_path in names:
            loaded = self.load_extension(
                ext_path, package=package, recursive=recursive, store=store
            )
            loaded_extensions.update(loaded) if store else loaded_extensions.extend(
                loaded
            )

        return loaded_extensions

    def unload_extension(self, name: str, *, package: str | None = None) -> None:
        """Unloads an extension.

        When the extension is unloaded, all commands, listeners, and cogs are
        removed from the bot and the module is un-imported.

        The extension can provide an optional global function, ``teardown``,
        to do miscellaneous clean-up if necessary. This function takes a single
        parameter, the ``bot``, similar to ``setup`` from
        :meth:`~.Bot.load_extension`.

        Parameters
        ----------
        name: :class:`str`
            The extension name to unload. It must be dot separated like
            regular Python imports if accessing a submodule. e.g.
            ``foo.test`` if you want to import ``foo/test.py``.
        package: Optional[:class:`str`]
            The package name to resolve relative imports with.
            This is required when unloading an extension using a relative path, e.g ``.foo.test``.
            Defaults to ``None``.

            .. versionadded:: 1.7

        Raises
        ------
        ExtensionNotFound
            The name of the extension could not
            be resolved using the provided ``package`` parameter.
        ExtensionNotLoaded
            The extension was not loaded.
        """

        name = self._resolve_name(name, package)
        lib = self.__extensions.get(name)
        if lib is None:
            raise errors.ExtensionNotLoaded(name)

        self._remove_module_references(lib.__name__)
        self._call_module_finalizers(lib, name)

    def reload_extension(self, name: str, *, package: str | None = None) -> None:
        """Atomically reloads an extension.

        This replaces the extension with the same extension, only refreshed. This is
        equivalent to a :meth:`unload_extension` followed by a :meth:`load_extension`
        except done in an atomic way. That is, if an operation fails mid-reload then
        the bot will roll back to the prior working state.

        Parameters
        ----------
        name: :class:`str`
            The extension name to reload. It must be dot separated like
            regular Python imports if accessing a submodule. e.g.
            ``foo.test`` if you want to import ``foo/test.py``.
        package: Optional[:class:`str`]
            The package name to resolve relative imports with.
            This is required when reloading an extension using a relative path, e.g ``.foo.test``.
            Defaults to ``None``.

            .. versionadded:: 1.7

        Raises
        ------
        ExtensionNotLoaded
            The extension was not loaded.
        ExtensionNotFound
            The extension could not be imported.
            This is also raised if the name of the extension could not
            be resolved using the provided ``package`` parameter.
        NoEntryPointError
            The extension does not have a setup function.
        ExtensionFailed
            The extension setup function had an execution error.
        """

        name = self._resolve_name(name, package)
        lib = self.__extensions.get(name)
        if lib is None:
            raise errors.ExtensionNotLoaded(name)

        # get the previous module states from sys modules
        modules = {
            name: module
            for name, module in sys.modules.items()
            if _is_submodule(lib.__name__, name)
        }

        try:
            # Unload and then load the module...
            self._remove_module_references(lib.__name__)
            self._call_module_finalizers(lib, name)
            self.load_extension(name)
        except Exception:
            # if the load failed, the remnants should have been
            # cleaned from the load_extension function call
            # so let's load it from our old compiled library.
            lib.setup(self)  # type: ignore
            self.__extensions[name] = lib

            # revert sys.modules back to normal and raise back to caller
            sys.modules.update(modules)
            raise

    @property
    def extensions(self) -> Mapping[str, types.ModuleType]:
        """Mapping[:class:`str`, :class:`py:types.ModuleType`]: A read-only mapping of extension name to extension."""
        return types.MappingProxyType(self.__extensions)<|MERGE_RESOLUTION|>--- conflicted
+++ resolved
@@ -126,17 +126,10 @@
     """
 
     __cog_name__: str
-<<<<<<< HEAD
-    __cog_settings__: Dict[str, Any]
-    __cog_commands__: List[Invokable]
-    __cog_listeners__: List[Tuple[str, str]]
-    __cog_guild_ids__: List[int]
-=======
     __cog_settings__: dict[str, Any]
     __cog_commands__: list[ApplicationCommand]
     __cog_listeners__: list[tuple[str, str]]
     __cog_guild_ids__: list[int]
->>>>>>> 9b7f5c6b
 
     def __new__(cls: type[CogMeta], *args: Any, **kwargs: Any) -> CogMeta:
         name, bases, attrs = args
@@ -298,17 +291,10 @@
     """
 
     __cog_name__: ClassVar[str]
-<<<<<<< HEAD
-    __cog_settings__: ClassVar[Dict[str, Any]]
-    __cog_commands__: ClassVar[List[Invokable]]
-    __cog_listeners__: ClassVar[List[Tuple[str, str]]]
-    __cog_guild_ids__: ClassVar[List[int]]
-=======
     __cog_settings__: ClassVar[dict[str, Any]]
     __cog_commands__: ClassVar[list[ApplicationCommand]]
     __cog_listeners__: ClassVar[list[tuple[str, str]]]
     __cog_guild_ids__: ClassVar[list[int]]
->>>>>>> 9b7f5c6b
 
     def __new__(cls: type[CogT], *args: Any, **kwargs: Any) -> CogT:
         # For issue 426, we need to store a copy of the command objects
@@ -316,11 +302,7 @@
         # To do this, we need to interfere with the Cog creation process.
         return super().__new__(cls)
 
-<<<<<<< HEAD
-    def get_commands(self) -> List[Invokable]:
-=======
-    def get_commands(self) -> list[ApplicationCommand]:
->>>>>>> 9b7f5c6b
+    def get_commands(self) -> list[Invokable]:
         r"""
         Returns
         --------
@@ -454,13 +436,8 @@
         ``ctx``, to represent the :class:`.Context` or :class:`.ApplicationContext`.
 
         Parameters
-<<<<<<< HEAD
-        -----------
+        ----------
         ctx: :class:`.BaseContext`
-=======
-        ----------
-        ctx: :class:`.Context`
->>>>>>> 9b7f5c6b
             The invocation context.
         """
         return True
@@ -475,13 +452,8 @@
         or :class:`.ApplicationContext`).
 
         Parameters
-<<<<<<< HEAD
-        -----------
+        ----------
         ctx: :class:`.BaseContext`
-=======
-        ----------
-        ctx: :class:`.Context`
->>>>>>> 9b7f5c6b
             The invocation context.
         """
         return True
@@ -496,25 +468,16 @@
         or :class:`.ApplicationContext`).
 
         Parameters
-<<<<<<< HEAD
-        -----------
+        ----------
         ctx: :class:`.BaseContext`
-=======
-        ----------
-        ctx: :class:`.Context`
->>>>>>> 9b7f5c6b
             The invocation context.
         """
         return True
 
     @_cog_special_method
-<<<<<<< HEAD
-    async def cog_command_error(self, ctx: BaseContext, error: Exception) -> None:
-=======
     async def cog_command_error(
-        self, ctx: ApplicationContext, error: Exception
+        self, ctx: BaseContext, error: Exception
     ) -> None:
->>>>>>> 9b7f5c6b
         """A special method that is called whenever an error
         is dispatched inside this cog.
 
@@ -524,13 +487,8 @@
         This **must** be a coroutine.
 
         Parameters
-<<<<<<< HEAD
-        -----------
+        ----------
         ctx: :class:`.BaseContext`
-=======
-        ----------
-        ctx: :class:`.ApplicationContext`
->>>>>>> 9b7f5c6b
             The invocation context where the error happened.
         error: :class:`ApplicationCommandError`
             The error that happened.
@@ -545,13 +503,8 @@
         This **must** be a coroutine.
 
         Parameters
-<<<<<<< HEAD
-        -----------
+        ----------
         ctx: :class:`.BaseContext`
-=======
-        ----------
-        ctx: :class:`.ApplicationContext`
->>>>>>> 9b7f5c6b
             The invocation context.
         """
 
@@ -564,13 +517,8 @@
         This **must** be a coroutine.
 
         Parameters
-<<<<<<< HEAD
-        -----------
+        ----------
         ctx: :class:`.BaseContext`
-=======
-        ----------
-        ctx: :class:`.ApplicationContext`
->>>>>>> 9b7f5c6b
             The invocation context.
         """
 
