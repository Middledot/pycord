--- conflicted
+++ resolved
@@ -750,14 +750,9 @@
             return self._bot.dispatch("application_command_auto_complete", interaction, command)
 
         ctx = await self.get_application_context(interaction)
-<<<<<<< HEAD
-        if not ctx.command:
+        if command and not ctx.command:
             ctx.command = command
 
-=======
-        if command:
-            ctx.command = command
->>>>>>> 7c8cd56c
         await self.invoke_application_command(ctx)
 
     async def on_application_command_auto_complete(self, interaction: Interaction, command: ApplicationCommand) -> None:
