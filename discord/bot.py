"""
The MIT License (MIT)

Copyright (c) 2015-2021 Rapptz
Copyright (c) 2021-present Pycord Development

Permission is hereby granted, free of charge, to any person obtaining a
copy of this software and associated documentation files (the "Software"),
to deal in the Software without restriction, including without limitation
the rights to use, copy, modify, merge, publish, distribute, sublicense,
and/or sell copies of the Software, and to permit persons to whom the
Software is furnished to do so, subject to the following conditions:

The above copyright notice and this permission notice shall be included in
all copies or substantial portions of the Software.

THE SOFTWARE IS PROVIDED "AS IS", WITHOUT WARRANTY OF ANY KIND, EXPRESS
OR IMPLIED, INCLUDING BUT NOT LIMITED TO THE WARRANTIES OF MERCHANTABILITY,
FITNESS FOR A PARTICULAR PURPOSE AND NONINFRINGEMENT. IN NO EVENT SHALL THE
AUTHORS OR COPYRIGHT HOLDERS BE LIABLE FOR ANY CLAIM, DAMAGES OR OTHER
LIABILITY, WHETHER IN AN ACTION OF CONTRACT, TORT OR OTHERWISE, ARISING
FROM, OUT OF OR IN CONNECTION WITH THE SOFTWARE OR THE USE OR OTHER
DEALINGS IN THE SOFTWARE.
"""

from __future__ import annotations

import asyncio
import collections
import inspect
import sys
import traceback
from typing import (
    Any,
    Callable,
    Coroutine,
    List,
    Optional,
    Type,
    TypeVar,
    Union,
)

from .client import Client
from .cog import CogMixin
from .commands import (
    SlashCommand,
    SlashCommandGroup,
    MessageCommand,
    UserCommand,
    ApplicationCommand,
    ApplicationContext,
    AutocompleteContext,
    command,
)
from .commands.errors import CheckFailure
from .enums import InteractionType
from .errors import Forbidden, DiscordException
from .interactions import Interaction
<<<<<<< HEAD
from .shard import AutoShardedClient
from .utils import MISSING, get, find, async_all
=======
from .enums import InteractionType
from .user import User
>>>>>>> af4a096e

CoroFunc = Callable[..., Coroutine[Any, Any, Any]]
CFT = TypeVar('CFT', bound=CoroFunc)

__all__ = (
    'ApplicationCommandMixin',
    'Bot',
    'AutoShardedBot',
)

class ApplicationCommandMixin:
    """A mixin that implements common functionality for classes that need
    application command compatibility.

    Attributes
    -----------
    application_commands: :class:`dict`
        A mapping of command id string to :class:`.ApplicationCommand` objects.
    pending_application_commands: :class:`list`
        A list of commands that have been added but not yet registered. This is read-only and is modified via other
        methods.
    """

    def __init__(self, *args, **kwargs) -> None:
        super().__init__(*args, **kwargs)
        self._pending_application_commands = []
        self._application_commands = {}

    @property
    def pending_application_commands(self):
        return self._pending_application_commands

    @property
    def commands(self) -> List[Union[ApplicationCommand, Any]]:
        commands = self.application_commands
        if self._supports_prefixed_commands:
            commands += self.prefixed_commands
        return commands

    @property
    def application_commands(self) -> List[ApplicationCommand]:
        return list(self._application_commands.values())

    def add_application_command(self, command: ApplicationCommand) -> None:
        """Adds a :class:`.ApplicationCommand` into the internal list of commands.

        This is usually not called, instead the :meth:`~.ApplicationMixin.command` or
        other shortcut decorators are used instead.

        .. versionadded:: 2.0

        Parameters
        -----------
        command: :class:`.ApplicationCommand`
            The command to add.
        """
        if isinstance(command, SlashCommand) and command.is_subcommand:
            raise TypeError("The provided command is a sub-command of group")

        if self.debug_guilds and command.guild_ids is None:
            command.guild_ids = self.debug_guilds
        self._pending_application_commands.append(command)

    def remove_application_command(
        self, command: ApplicationCommand
    ) -> Optional[ApplicationCommand]:
        """Remove a :class:`.ApplicationCommand` from the internal list
        of commands.

        .. versionadded:: 2.0

        Parameters
        -----------
        command: :class:`.ApplicationCommand`
            The command to remove.

        Returns
        --------
        Optional[:class:`.ApplicationCommand`]
            The command that was removed. If the name is not valid then
            ``None`` is returned instead.
        """
        return self._application_commands.pop(command.id)

    @property
    def get_command(self):
        """Shortcut for :meth:`.get_application_command`.
        
        .. note::
            Overridden in :class:`ext.commands.Bot`.
        
        .. versionadded:: 2.0
        """
        # TODO: Do something like we did in self.commands for this
        return self.get_application_command

    def get_application_command(
        self,
        name: str,
        guild_ids: Optional[List[int]] = None,
        type: Type[ApplicationCommand] = SlashCommand,
    ) -> Optional[ApplicationCommand]:
        """Get a :class:`.ApplicationCommand` from the internal list
        of commands.

        .. versionadded:: 2.0

        Parameters
        -----------
        name: :class:`str`
            The name of the command to get.
        guild_ids: List[:class:`int`]
            The guild ids associated to the command to get.
        type: Type[:class:`.ApplicationCommand`]
            The type of the command to get. Defaults to :class:`.SlashCommand`.

        Returns
        --------
        Optional[:class:`.ApplicationCommand`]
            The command that was requested. If not found, returns ``None``.
        """

        for command in self._application_commands.values():
            if (
                command.name == name
                and isinstance(command, type)
            ):
                if guild_ids is not None and command.guild_ids != guild_ids:
                    return
                return command

    async def sync_commands(self) -> None:
        """|coro|

        Registers all commands that have been added through :meth:`.add_application_command`
        since :meth:`.register_commands`. This does not remove any registered commands that are not in the internal
        cache, like :meth:`.register_commands` does, but rather just adds new ones.

        This should usually be used instead of :meth:`.register_commands` when commands are already registered and you
        want to add more.

        This can cause bugs if you run this command excessively without using register_commands, as the bot's internal
        cache can get un-synced with discord's registered commands.

        .. versionadded:: 2.0
        """
        # TODO: Write this function as described in the docstring (bob will do this)
        raise NotImplementedError

    async def register_commands(self) -> None:
        """|coro|

        Registers all commands that have been added through :meth:`.add_application_command`.
        This method cleans up all commands over the API and should sync them with the internal cache of commands.

        By default, this coroutine is called inside the :func:`.on_connect`
        event. If you choose to override the :func:`.on_connect` event, then
        you should invoke this coroutine as well.

        .. versionadded:: 2.0
        """
        commands = []

        # Global Command Permissions
        global_permissions: List = []

        registered_commands = await self.http.get_global_commands(self.user.id)
        for command in [
            cmd for cmd in self.pending_application_commands if cmd.guild_ids is None
        ]:
            as_dict = command.to_dict()
            if len(registered_commands) > 0:
                matches = [
                    x
                    for x in registered_commands
                    if x["name"] == command.name and x["type"] == command.type
                ]
                # TODO: rewrite this, it seems inefficient
                if matches:
                    as_dict["id"] = matches[0]["id"]
            commands.append(as_dict)

        cmds = await self.http.bulk_upsert_global_commands(self.user.id, commands)

        for i in cmds:
            cmd = get(
                self.pending_application_commands,
                name=i["name"],
                guild_ids=None,
                type=i["type"],
            )
            cmd.id = i["id"]
            self._application_commands[cmd.id] = cmd

            # Permissions (Roles will be converted to IDs just before Upsert for Global Commands)
            global_permissions.append({"id": i["id"], "permissions": cmd.permissions})

        update_guild_commands = {}
        async for guild in self.fetch_guilds(limit=None):
            update_guild_commands[guild.id] = []
        for command in [
            cmd
            for cmd in self.pending_application_commands
            if cmd.guild_ids is not None
        ]:
            as_dict = command.to_dict()
            for guild_id in command.guild_ids:
                to_update = update_guild_commands[guild_id]
                update_guild_commands[guild_id] = to_update + [as_dict]

        for guild_id, guild_data in update_guild_commands.items():
            try:
                cmds = await self.http.bulk_upsert_guild_commands(
                    self.user.id, guild_id, update_guild_commands[guild_id]
                )

                # Permissions for this Guild
                guild_permissions: List = []
            except Forbidden:
                if not guild_data:
                    continue
                print(f"Failed to add command to guild {guild_id}", file=sys.stderr)
                raise
            else:
                for i in cmds:
                    cmd = find(lambda cmd: cmd.name == i["name"] and cmd.type == i["type"] and int(i["guild_id"]) in cmd.guild_ids, self.pending_application_commands)
                    cmd.id = i["id"]
                    self._application_commands[cmd.id] = cmd

                    # Permissions
                    permissions = [
                        perm.to_dict()
                        for perm in cmd.permissions
                        if perm.guild_id is None
                        or (
                            perm.guild_id == guild_id and perm.guild_id in cmd.guild_ids
                        )
                    ]
                    guild_permissions.append(
                        {"id": i["id"], "permissions": permissions}
                    )

                for global_command in global_permissions:
                    permissions = [
                        perm.to_dict()
                        for perm in global_command["permissions"]
                        if perm.guild_id is None
                        or (
                            perm.guild_id == guild_id and perm.guild_id in cmd.guild_ids
                        )
                    ]
                    guild_permissions.append(
                        {"id": global_command["id"], "permissions": permissions}
                    )

                # Collect & Upsert Permissions for Each Guild
                # Command Permissions for this Guild
                guild_cmd_perms: List = []

                # Loop through Commands Permissions available for this Guild
                for item in guild_permissions:
                    new_cmd_perm = {"id": item["id"], "permissions": []}

                    # Replace Role / Owner Names with IDs
                    for permission in item["permissions"]:
                        if isinstance(permission["id"], str):
                            # Replace Role Names
                            if permission["type"] == 1:
                                role = get(
                                    self.get_guild(guild_id).roles,
                                    name=permission["id"],
                                )

                                # If not missing
                                if role is not None:
                                    new_cmd_perm["permissions"].append(
                                        {
                                            "id": role.id,
                                            "type": 1,
                                            "permission": permission["permission"],
                                        }
                                    )
                                else:
                                    print(
                                        "No Role ID found in Guild ({guild_id}) for Role ({role})".format(
                                            guild_id=guild_id, role=permission["id"]
                                        )
                                    )
                            # Add owner IDs
                            elif (
                                permission["type"] == 2 and permission["id"] == "owner"
                            ):
                                app = await self.application_info()  # type: ignore
                                if app.team:
                                    for m in app.team.members:
                                        new_cmd_perm["permissions"].append(
                                            {
                                                "id": m.id,
                                                "type": 2,
                                                "permission": permission["permission"],
                                            }
                                        )
                                else:
                                    new_cmd_perm["permissions"].append(
                                        {
                                            "id": app.owner.id,
                                            "type": 2,
                                            "permission": permission["permission"],
                                        }
                                    )
                        # Add the rest
                        else:
                            new_cmd_perm["permissions"].append(permission)

                    # Make sure we don't have over 10 overwrites
                    if len(new_cmd_perm["permissions"]) > 10:
                        print(
                            "Command '{name}' has more than 10 permission overrides in guild ({guild_id}).\nwill only use the first 10 permission overrides.".format(
                                name=self._application_commands[new_cmd_perm["id"]].name,
                                guild_id=guild_id,
                            )
                        )
                        new_cmd_perm["permissions"] = new_cmd_perm["permissions"][:10]

                    # Append to guild_cmd_perms
                    guild_cmd_perms.append(new_cmd_perm)

                # Upsert
                try:
                    await self.http.bulk_upsert_command_permissions(
                        self.user.id, guild_id, guild_cmd_perms
                    )
                except Forbidden:
                    print(
                        f"Failed to add command permissions to guild {guild_id}",
                        file=sys.stderr,
                    )
                    raise

    async def process_application_commands(self, interaction: Interaction) -> None:
        """|coro|

        This function processes the commands that have been registered
        to the bot and other groups. Without this coroutine, none of the
        commands will be triggered.

        By default, this coroutine is called inside the :func:`.on_interaction`
        event. If you choose to override the :func:`.on_interaction` event, then
        you should invoke this coroutine as well.

        This function finds a registered command matching the interaction id from
        :attr:`.ApplicationCommandMixin.application_commands` and runs :meth:`ApplicationCommand.invoke` on it. If no matching
        command was found, it replies to the interaction with a default message.

        .. versionadded:: 2.0

        Parameters
        -----------
        interaction: :class:`discord.Interaction`
            The interaction to process
        """
        if interaction.type not in (
            InteractionType.application_command, 
            InteractionType.auto_complete
        ):
            return

        try:
            command = self._application_commands[interaction.data["id"]]
        except KeyError:
            self.dispatch("unknown_command", interaction)
        else:
            if interaction.type is InteractionType.auto_complete:
                ctx = await self.get_autocomplete_context(interaction)
                ctx.command = command
                return await command.invoke_autocomplete_callback(ctx)
            
            ctx = await self.get_application_context(interaction)
            ctx.command = command
            self.dispatch("application_command", ctx)
            try:
                if await self.can_run(ctx, call_once=True):
                    await ctx.command.invoke(ctx)
                else:
                    raise CheckFailure("The global check once functions failed.")
            except DiscordException as exc:
                await ctx.command.dispatch_error(ctx, exc)
            else:
                self.dispatch("application_command_completion", ctx)

    def slash_command(self, **kwargs):
        """A shortcut decorator that invokes :func:`.ApplicationCommandMixin.command` and adds it to
        the internal command list via :meth:`~.ApplicationCommandMixin.add_application_command`.
        This shortcut is made specifically for :class:`.SlashCommand`.

        .. versionadded:: 2.0

        Returns
        --------
        Callable[..., :class:`SlashCommand`]
            A decorator that converts the provided method into a :class:`.SlashCommand`, adds it to the bot,
            then returns it.
        """
        return self.application_command(cls=SlashCommand, **kwargs)

    def user_command(self, **kwargs):
        """A shortcut decorator that invokes :func:`.ApplicationCommandMixin.command` and adds it to
        the internal command list via :meth:`~.ApplicationCommandMixin.add_application_command`.
        This shortcut is made specifically for :class:`.UserCommand`.

        .. versionadded:: 2.0

        Returns
        --------
        Callable[..., :class:`UserCommand`]
            A decorator that converts the provided method into a :class:`.UserCommand`, adds it to the bot,
            then returns it.
        """
        return self.application_command(cls=UserCommand, **kwargs)

    def message_command(self, **kwargs):
        """A shortcut decorator that invokes :func:`.ApplicationCommandMixin.command` and adds it to
        the internal command list via :meth:`~.ApplicationCommandMixin.add_application_command`.
        This shortcut is made specifically for :class:`.MessageCommand`.

        .. versionadded:: 2.0

        Returns
        --------
        Callable[..., :class:`MessageCommand`]
            A decorator that converts the provided method into a :class:`.MessageCommand`, adds it to the bot,
            then returns it.
        """
        return self.application_command(cls=MessageCommand, **kwargs)

    def application_command(self, **kwargs):
        """A shortcut decorator that invokes :func:`.command` and adds it to
        the internal command list via :meth:`~.ApplicationCommandMixin.add_application_command`.

        .. versionadded:: 2.0

        Returns
        --------
        Callable[..., :class:`ApplicationCommand`]
            A decorator that converts the provided method into an :class:`.ApplicationCommand`, adds it to the bot,
            then returns it.
        """

        def decorator(func) -> ApplicationCommand:
            result = command(**kwargs)(func)
            self.add_application_command(result)
            return result

        return decorator

    def command(self, **kwargs):
        """There is an alias for :meth:`application_command`.

        .. note::

            This decorator is overridden by :class:`discord.ext.commands.Bot`.

        .. versionadded:: 2.0

        Returns
        --------
        Callable[..., :class:`ApplicationCommand`]
            A decorator that converts the provided method into an :class:`.ApplicationCommand`, adds it to the bot,
            then returns it.
        """
        return self.application_command(**kwargs)

    def create_group(
        self,
        name: str,
        description: Optional[str] = None,
        guild_ids: Optional[List[int]] = None,
    ) -> SlashCommandGroup:
        """A shortcut method that creates a slash command group with no subcommands and adds it to the internal
        command list via :meth:`~.ApplicationCommandMixin.add_application_command`.

        .. versionadded:: 2.0

        Parameters
        ----------
        name: :class:`str`
            The name of the group to create.
        description: Optional[:class:`str`]
            The description of the group to create.
        guild_ids: Optional[List[:class:`int`]]
            A list of the IDs of each guild this group should be added to, making it a guild command.
            This will be a global command if ``None`` is passed.

        Returns
        --------
        SlashCommandGroup
            The slash command group that was created.
        """
        description = description or "No description provided."
        group = SlashCommandGroup(name, description, guild_ids)
        self.add_application_command(group)
        return group

    def group(
        self,
        name: str,
        description: Optional[str] = None,
        guild_ids: Optional[List[int]] = None,
    ) -> Callable[[Type[SlashCommandGroup]], SlashCommandGroup]:
        """A shortcut decorator that initializes the provided subclass of :class:`.SlashCommandGroup`
        and adds it to the internal command list via :meth:`~.ApplicationCommandMixin.add_application_command`.

        .. versionadded:: 2.0

        Parameters
        ----------
        name: :class:`str`
            The name of the group to create.
        description: Optional[:class:`str`]
            The description of the group to create.
        guild_ids: Optional[List[:class:`int`]]
            A list of the IDs of each guild this group should be added to, making it a guild command.
            This will be a global command if ``None`` is passed.

        Returns
        --------
        Callable[[Type[SlashCommandGroup]], SlashCommandGroup]
            The slash command group that was created.
        """
        def inner(cls: Type[SlashCommandGroup]) -> SlashCommandGroup:
            group = cls(
                name,
                (
                    description or inspect.cleandoc(cls.__doc__).splitlines()[0]
                    if cls.__doc__ is not None else "No description provided"
                ),
                guild_ids=guild_ids
            )
            self.add_application_command(group)
            return group
        return inner

    slash_group = group

    async def get_application_context(
        self, interaction: Interaction, cls=None
    ) -> ApplicationContext:
        r"""|coro|

        Returns the invocation context from the interaction.

        This is a more low-level counter-part for :meth:`.process_application_commands`
        to allow users more fine grained control over the processing.

        Parameters
        -----------
        interaction: :class:`discord.Interaction`
            The interaction to get the invocation context from.
        cls
            The factory class that will be used to create the context.
            By default, this is :class:`.ApplicationContext`. Should a custom
            class be provided, it must be similar enough to
            :class:`.ApplicationContext`\'s interface.

        Returns
        --------
        :class:`.ApplicationContext`
            The invocation context. The type of this can change via the
            ``cls`` parameter.
        """
        if cls is None:
            cls = ApplicationContext
        return cls(self, interaction)

    async def get_autocomplete_context(
        self, interaction: Interaction, cls=None
    ) -> AutocompleteContext:
        r"""|coro|

        Returns the autocomplete context from the interaction.

        This is a more low-level counter-part for :meth:`.process_application_commands`
        to allow users more fine grained control over the processing.

        Parameters
        -----------
        interaction: :class:`discord.Interaction`
            The interaction to get the invocation context from.
        cls
            The factory class that will be used to create the context.
            By default, this is :class:`.AutocompleteContext`. Should a custom
            class be provided, it must be similar enough to
            :class:`.AutocompleteContext`\'s interface.

        Returns
        --------
        :class:`.AutocompleteContext`
            The autocomplete context. The type of this can change via the
            ``cls`` parameter.
        """
        if cls is None:
            cls = AutocompleteContext
        return cls(self, interaction)



class BotBase(ApplicationCommandMixin, CogMixin):
    _supports_prefixed_commands = False
    # TODO I think
    def __init__(self, description=None, *args, **options):
        # super(Client, self).__init__(*args, **kwargs)
        # I replaced ^ with v and it worked
        super().__init__(*args, **options)
        self.extra_events = {}  # TYPE: Dict[str, List[CoroFunc]]
        self.__cogs = {}  # TYPE: Dict[str, Cog]
        self.__extensions = {}  # TYPE: Dict[str, types.ModuleType]
        self._checks = []  # TYPE: List[Check]
        self._check_once = []
        self._before_invoke = None
        self._after_invoke = None
        self.description = inspect.cleandoc(description) if description else ""
        self.owner_id = options.get("owner_id")
        self.owner_ids = options.get("owner_ids", set())

        self.debug_guilds = options.pop("debug_guilds", None)

        if self.owner_id and self.owner_ids:
            raise TypeError("Both owner_id and owner_ids are set.")

        if self.owner_ids and not isinstance(
            self.owner_ids, collections.abc.Collection
        ):
            raise TypeError(
                f"owner_ids must be a collection not {self.owner_ids.__class__!r}"
            )

        self._checks = []
        self._check_once = []
        self._before_invoke = None
        self._after_invoke = None

    async def on_connect(self):
        await self.register_commands()

    async def on_interaction(self, interaction):
        await self.process_application_commands(interaction)

    async def on_application_command_error(
        self, context: ApplicationContext, exception: DiscordException
    ) -> None:
        """|coro|

        The default command error handler provided by the bot.

        By default this prints to :data:`sys.stderr` however it could be
        overridden to have a different implementation.

        This only fires if you do not specify any listeners for command error.
        """
        if self.extra_events.get('on_application_command_error', None):
            return

        command = context.command
        if command and command.has_error_handler():
            return

        cog = context.cog
        if cog and cog.has_error_handler():
            return

        print(f"Ignoring exception in command {context.command}:", file=sys.stderr)
        traceback.print_exception(
            type(exception), exception, exception.__traceback__, file=sys.stderr
        )

    # global check registration
    # TODO: Remove these from commands.Bot

    def check(self, func):
        """A decorator that adds a global check to the bot. A global check is similar to a :func:`.check` that is
        applied on a per command basis except it is run before any command checks have been verified and applies to
        every command the bot has.

        .. note::

           This function can either be a regular function or a coroutine. Similar to a command :func:`.check`, this
           takes a single parameter of type :class:`.Context` and can only raise exceptions inherited from
           :exc:`.CommandError`.

        Example
        ---------
        .. code-block:: python3

            @bot.check
            def check_commands(ctx):
                return ctx.command.qualified_name in allowed_commands

        """
        # T was used instead of Check to ensure the type matches on return
        self.add_check(func)  # type: ignore
        return func

    def add_check(self, func, *, call_once: bool = False) -> None:
        """Adds a global check to the bot. This is the non-decorator interface to :meth:`.check` and
        :meth:`.check_once`.

        Parameters
        -----------
        func
            The function that was used as a global check.
        call_once: :class:`bool`
            If the function should only be called once per :meth:`.Bot.invoke` call.

        """

        if call_once:
            self._check_once.append(func)
        else:
            self._checks.append(func)

    def remove_check(self, func, *, call_once: bool = False) -> None:
        """Removes a global check from the bot.
        This function is idempotent and will not raise an exception
        if the function is not in the global checks.

        Parameters
        -----------
        func
            The function to remove from the global checks.
        call_once: :class:`bool`
            If the function was added with ``call_once=True`` in
            the :meth:`.Bot.add_check` call or using :meth:`.check_once`.

        """
        l = self._check_once if call_once else self._checks

        try:
            l.remove(func)
        except ValueError:
            pass

    def check_once(self, func):
        """A decorator that adds a "call once" global check to the bot. Unlike regular global checks, this one is called
        only once per :meth:`.Bot.invoke` call. Regular global checks are called whenever a command is called or
        :meth:`.Command.can_run` is called. This type of check bypasses that and ensures that it's called only once,
        even inside the default help command.

        .. note::

           When using this function the :class:`.Context` sent to a group subcommand may only parse the parent command
           and not the subcommands due to it being invoked once per :meth:`.Bot.invoke` call.

        .. note::

           This function can either be a regular function or a coroutine. Similar to a command :func:`.check`,
           this takes a single parameter of type :class:`.Context` and can only raise exceptions inherited from
           :exc:`.CommandError`.

        Example
        ---------
        .. code-block:: python3

            @bot.check_once
            def whitelist(ctx):
                return ctx.message.author.id in my_whitelist

        """
        self.add_check(func, call_once=True)
        return func

    async def can_run(
        self, ctx: ApplicationContext, *, call_once: bool = False
    ) -> bool:
        data = self._check_once if call_once else self._checks

        if len(data) == 0:
            return True

        # type-checker doesn't distinguish between functions and methods
        return await async_all(f(ctx) for f in data)  # type: ignore

    # listener registration

    def add_listener(self, func: CoroFunc, name: str = MISSING) -> None:
        """The non decorator alternative to :meth:`.listen`.

        Parameters
        -----------
        func: :ref:`coroutine <coroutine>`
            The function to call.
        name: :class:`str`
            The name of the event to listen for. Defaults to ``func.__name__``.

        Example
        --------

        .. code-block:: python3

            async def on_ready(): pass
            async def my_message(message): pass

            bot.add_listener(on_ready)
            bot.add_listener(my_message, 'on_message')
        """
        name = func.__name__ if name is MISSING else name

        if not asyncio.iscoroutinefunction(func):
            raise TypeError('Listeners must be coroutines')

        if name in self.extra_events:
            self.extra_events[name].append(func)
        else:
            self.extra_events[name] = [func]

    def remove_listener(self, func: CoroFunc, name: str = MISSING) -> None:
        """Removes a listener from the pool of listeners.

        Parameters
        -----------
        func
            The function that was used as a listener to remove.
        name: :class:`str`
            The name of the event we want to remove. Defaults to
            ``func.__name__``.
        """

        name = func.__name__ if name is MISSING else name

        if name in self.extra_events:
            try:
                self.extra_events[name].remove(func)
            except ValueError:
                pass

    def listen(self, name: str = MISSING) -> Callable[[CFT], CFT]:
        """A decorator that registers another function as an external
        event listener. Basically this allows you to listen to multiple
        events from different places e.g. such as :func:`.on_ready`

        The functions being listened to must be a :ref:`coroutine <coroutine>`.

        Example
        --------

        .. code-block:: python3

            @bot.listen()
            async def on_message(message):
                print('one')

            # in some other file...

            @bot.listen('on_message')
            async def my_message(message):
                print('two')

        Would print one and two in an unspecified order.

        Raises
        -------
        TypeError
            The function being listened to is not a coroutine.
        """

        def decorator(func: CFT) -> CFT:
            self.add_listener(func, name)
            return func

        return decorator

    def dispatch(self, event_name: str, *args: Any, **kwargs: Any) -> None:
        # super() will resolve to Client
        super().dispatch(event_name, *args, **kwargs)  # type: ignore
        ev = 'on_' + event_name
        for event in self.extra_events.get(ev, []):
            self._schedule_event(event, ev, *args, **kwargs)  # type: ignore

    def before_invoke(self, coro):
        """A decorator that registers a coroutine as a pre-invoke hook.
        A pre-invoke hook is called directly before the command is
        called. This makes it a useful function to set up database
        connections or any type of set up required.
        This pre-invoke hook takes a sole parameter, a :class:`.Context`.

        .. note::

            The :meth:`~.Bot.before_invoke` and :meth:`~.Bot.after_invoke` hooks are
            only called if all checks and argument parsing procedures pass
            without error. If any check or argument parsing procedures fail
            then the hooks are not called.

        Parameters
        -----------
        coro: :ref:`coroutine <coroutine>`
            The coroutine to register as the pre-invoke hook.

        Raises
        -------
        TypeError
            The coroutine passed is not actually a coroutine.
        """
        if not asyncio.iscoroutinefunction(coro):
            raise TypeError("The pre-invoke hook must be a coroutine.")

        self._before_invoke = coro
        return coro

    def after_invoke(self, coro):
        r"""A decorator that registers a coroutine as a post-invoke hook.
        A post-invoke hook is called directly after the command is
        called. This makes it a useful function to clean-up database
        connections or any type of clean up required.
        This post-invoke hook takes a sole parameter, a :class:`.Context`.

        .. note::

            Similar to :meth:`~.Bot.before_invoke`\, this is not called unless
            checks and argument parsing procedures succeed. This hook is,
            however, **always** called regardless of the internal command
            callback raising an error (i.e. :exc:`.CommandInvokeError`\).
            This makes it ideal for clean-up scenarios.

        Parameters
        -----------
        coro: :ref:`coroutine <coroutine>`
            The coroutine to register as the post-invoke hook.

        Raises
        -------
        TypeError
            The coroutine passed is not actually a coroutine.

        """
        if not asyncio.iscoroutinefunction(coro):
            raise TypeError("The post-invoke hook must be a coroutine.")

        self._after_invoke = coro
        return coro

    async def is_owner(self, user: User) -> bool:
        """|coro|

        Checks if a :class:`~discord.User` or :class:`~discord.Member` is the owner of
        this bot.

        If an :attr:`owner_id` is not set, it is fetched automatically
        through the use of :meth:`~.Bot.application_info`.

        .. versionchanged:: 1.3
            The function also checks if the application is team-owned if
            :attr:`owner_ids` is not set.

        Parameters
        -----------
        user: :class:`.abc.User`
            The user to check for.

        Returns
        --------
        :class:`bool`
            Whether the user is the owner.
        """

        if self.owner_id:
            return user.id == self.owner_id
        elif self.owner_ids:
            return user.id in self.owner_ids
        else:
            app = await self.application_info()  # type: ignore
            if app.team:
                self.owner_ids = ids = {m.id for m in app.team.members}
                return user.id in ids
            else:
                self.owner_id = owner_id = app.owner.id
                return user.id == owner_id


class Bot(BotBase, Client):
    """Represents a discord bot.

    This class is a subclass of :class:`discord.Client` and as a result
    anything that you can do with a :class:`discord.Client` you can do with
    this bot.

    This class also subclasses :class:`.ApplicationCommandMixin` to provide the functionality
    to manage commands.

    .. versionadded:: 2.0

    Attributes
    -----------
    description: :class:`str`
        The content prefixed into the default help message.
    owner_id: Optional[:class:`int`]
        The user ID that owns the bot. If this is not set and is then queried via
        :meth:`.is_owner` then it is fetched automatically using
        :meth:`~.Bot.application_info`.
    owner_ids: Optional[Collection[:class:`int`]]
        The user IDs that owns the bot. This is similar to :attr:`owner_id`.
        If this is not set and the application is team based, then it is
        fetched automatically using :meth:`~.Bot.application_info`.
        For performance reasons it is recommended to use a :class:`set`
        for the collection. You cannot set both ``owner_id`` and ``owner_ids``.

        .. versionadded:: 1.3
           
    debug_guilds: Optional[List[:class:`int`]]
        Guild IDs of guilds to use for testing commands. This is similar to debug_guild.
        The bot will not create any global commands if a debug_guilds is passed.
    """

    pass


class AutoShardedBot(BotBase, AutoShardedClient):
    """This is similar to :class:`.Bot` except that it is inherited from
    :class:`discord.AutoShardedClient` instead.

    .. versionadded:: 2.0
    """

    pass<|MERGE_RESOLUTION|>--- conflicted
+++ resolved
@@ -54,16 +54,12 @@
     command,
 )
 from .commands.errors import CheckFailure
-from .enums import InteractionType
 from .errors import Forbidden, DiscordException
 from .interactions import Interaction
-<<<<<<< HEAD
 from .shard import AutoShardedClient
 from .utils import MISSING, get, find, async_all
-=======
 from .enums import InteractionType
 from .user import User
->>>>>>> af4a096e
 
 CoroFunc = Callable[..., Coroutine[Any, Any, Any]]
 CFT = TypeVar('CFT', bound=CoroFunc)
