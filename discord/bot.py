"""
The MIT License (MIT)

Copyright (c) 2015-2021 Rapptz
Copyright (c) 2021-present Pycord Development

Permission is hereby granted, free of charge, to any person obtaining a
copy of this software and associated documentation files (the "Software"),
to deal in the Software without restriction, including without limitation
the rights to use, copy, modify, merge, publish, distribute, sublicense,
and/or sell copies of the Software, and to permit persons to whom the
Software is furnished to do so, subject to the following conditions:

The above copyright notice and this permission notice shall be included in
all copies or substantial portions of the Software.

THE SOFTWARE IS PROVIDED "AS IS", WITHOUT WARRANTY OF ANY KIND, EXPRESS
OR IMPLIED, INCLUDING BUT NOT LIMITED TO THE WARRANTIES OF MERCHANTABILITY,
FITNESS FOR A PARTICULAR PURPOSE AND NONINFRINGEMENT. IN NO EVENT SHALL THE
AUTHORS OR COPYRIGHT HOLDERS BE LIABLE FOR ANY CLAIM, DAMAGES OR OTHER
LIABILITY, WHETHER IN AN ACTION OF CONTRACT, TORT OR OTHERWISE, ARISING
FROM, OUT OF OR IN CONNECTION WITH THE SOFTWARE OR THE USE OR OTHER
DEALINGS IN THE SOFTWARE.
"""

from __future__ import annotations

import asyncio
import collections
import copy
import inspect
import logging
import sys
import traceback
from abc import ABC, abstractmethod
from typing import (
    Any,
    Callable,
    Coroutine,
    Dict,
    Generator,
    List,
    Literal,
    Optional,
    Type,
    TypeVar,
    Union,
)

from .client import Client
from .cog import CogMixin
from .commands import (
    ApplicationCommand,
    ApplicationContext,
    AutocompleteContext,
    MessageCommand,
    SlashCommand,
    SlashCommandGroup,
    UserCommand,
    command,
)
from .enums import InteractionType
from .errors import CheckFailure, DiscordException
from .interactions import Interaction
from .shard import AutoShardedClient
from .types import interactions
from .user import User
from .utils import MISSING, async_all, find, get

CoroFunc = Callable[..., Coroutine[Any, Any, Any]]
CFT = TypeVar("CFT", bound=CoroFunc)

__all__ = (
    "ApplicationCommandMixin",
    "Bot",
    "AutoShardedBot",
)

_log = logging.getLogger(__name__)


class ApplicationCommandMixin(ABC):
    """A mixin that implements common functionality for classes that need
    application command compatibility.

    Attributes
    -----------
    application_commands: :class:`dict`
        A mapping of command id string to :class:`.ApplicationCommand` objects.
    pending_application_commands: :class:`list`
        A list of commands that have been added but not yet registered. This is read-only and is modified via other
        methods.
    """

    def __init__(self, *args, **kwargs) -> None:
        super().__init__(*args, **kwargs)
        self._pending_application_commands = []
        self._application_commands = {}

    @property
    def all_commands(self):
        return self._application_commands

    @property
    def pending_application_commands(self):
        return self._pending_application_commands

    @property
    def commands(self) -> List[Union[ApplicationCommand, Any]]:
        commands = self.application_commands
        if self._bot._supports_prefixed_commands and hasattr(self._bot, "prefixed_commands"):
            commands += self._bot.prefixed_commands
        return commands

    @property
    def application_commands(self) -> List[ApplicationCommand]:
        return list(self._application_commands.values())

    def add_application_command(self, command: ApplicationCommand) -> None:
        """Adds a :class:`.ApplicationCommand` into the internal list of commands.

        This is usually not called, instead the :meth:`command` or
        other shortcut decorators are used instead.

        .. versionadded:: 2.0

        Parameters
        -----------
        command: :class:`.ApplicationCommand`
            The command to add.
        """
        if isinstance(command, SlashCommand) and command.is_subcommand:
            raise TypeError("The provided command is a sub-command of group")

        if self._bot.debug_guilds and command.guild_ids is None:
            command.guild_ids = self._bot.debug_guilds

        for cmd in self.pending_application_commands:
            if cmd == command:
                command.id = cmd.id
                self._application_commands[command.id] = command
                break
        self._pending_application_commands.append(command)

    def remove_application_command(self, command: ApplicationCommand) -> Optional[ApplicationCommand]:
        """Remove a :class:`.ApplicationCommand` from the internal list
        of commands.

        .. versionadded:: 2.0

        Parameters
        -----------
        command: :class:`.ApplicationCommand`
            The command to remove.

        Returns
        --------
        Optional[:class:`.ApplicationCommand`]
            The command that was removed. If the name is not valid then
            ``None`` is returned instead.
        """
        if command.id is None:
            try:
                index = self._pending_application_commands.index(command)
            except ValueError:
                return None
            return self._pending_application_commands.pop(index)
        return self._application_commands.pop(command.id, None)

    @property
    def get_command(self):
        """Shortcut for :meth:`.get_application_command`.

        .. note::
            Overridden in :class:`ext.commands.Bot`.

        .. versionadded:: 2.0
        """
        # TODO: Do something like we did in self.commands for this
        return self.get_application_command

    def get_application_command(
        self,
        name: str,
        guild_ids: Optional[List[int]] = None,
        type: Type[ApplicationCommand] = SlashCommand,
    ) -> Optional[ApplicationCommand]:
        """Get a :class:`.ApplicationCommand` from the internal list
        of commands.

        .. versionadded:: 2.0

        Parameters
        -----------
        name: :class:`str`
            The name of the command to get.
        guild_ids: List[:class:`int`]
            The guild ids associated to the command to get.
        type: Type[:class:`.ApplicationCommand`]
            The type of the command to get. Defaults to :class:`.SlashCommand`.

        Returns
        --------
        Optional[:class:`.ApplicationCommand`]
            The command that was requested. If not found, returns ``None``.
        """

        for command in self._application_commands.values():
            if command.name == name and isinstance(command, type):
                if guild_ids is not None and command.guild_ids != guild_ids:
                    return
                return command

    async def get_desynced_commands(self, guild_id: Optional[int] = None, prefetched=None) -> List[Dict[str, Any]]:
        """|coro|

        Gets the list of commands that are desynced from discord. If ``guild_id`` is specified, it will only return
        guild commands that are desynced from said guild, else it will return global commands.

        .. note::
            This function is meant to be used internally, and should only be used if you want to override the default
            command registration behavior.

        .. versionadded:: 2.0


        Parameters
        ----------
        guild_id: Optional[:class:`int`]
            The guild id to get the desynced commands for, else global commands if unspecified.
        prefetched
            If you already fetched the commands, you can pass them here to be used. Not recommended for typical usage.

        Returns
        -------
        List[Dict[str, Any]]
            A list of the desynced commands. Each will come with at least the ``cmd`` and ``action`` keys, which
            respectively contain the command and the action to perform. Other keys may also be present depending on
            the action, including ``id``.
        """

        # We can suggest the user to upsert, edit, delete, or bulk upsert the commands

        def _check_command(cmd: ApplicationCommand, match: Dict) -> bool:
            if isinstance(cmd, SlashCommandGroup):
                if len(cmd.subcommands) != len(match.get("options", [])):
                    return True
                for subcommand in cmd.subcommands:
                    match_ = next(
                        (data for data in match["options"] if data["name"] == subcommand.name),
                        MISSING,
                    )
                    if match_ is not MISSING and _check_command(subcommand, match_):
                        return True
            else:
                as_dict = cmd.to_dict()
                to_check = {
                    "dm_permission": None,
                    "default_member_permissions": None,
                    "name": None,
                    "description": None,
                    "name_localizations": None,
                    "description_localizations": None,
                    "options": [
                        "type",
                        "name",
                        "description",
                        "autocomplete",
                        "choices",
                        "name_localizations",
                        "description_localizations",
                    ],
                }
                for check, value in to_check.items():
                    if type(to_check[check]) == list:
                        # We need to do some falsy conversion here
                        # The API considers False (autocomplete) and [] (choices) to be falsy values
                        falsy_vals = (False, [])
                        for opt in value:
                            cmd_vals = [val.get(opt, MISSING) for val in as_dict[check]] if check in as_dict else []
                            for i, val in enumerate(cmd_vals):
                                if val in falsy_vals:
                                    cmd_vals[i] = MISSING
                            if match.get(check, MISSING) is not MISSING and cmd_vals != [
                                val.get(opt, MISSING) for val in match[check]
                            ]:
                                # We have a difference
                                return True
                    elif getattr(cmd, check, None) != match.get(check):
                        # We have a difference
                        if check == "default_permission" and getattr(cmd, check) is True and match.get(check) is None:
                            # This is a special case
                            # TODO: Remove for perms v2
                            continue
                        return True
                return False

        return_value = []
        cmds = self.pending_application_commands.copy()

        if guild_id is None:
            if prefetched is not None:
                registered_commands = prefetched
            else:
                registered_commands = await self._bot.http.get_global_commands(self.user.id)
            pending = [cmd for cmd in cmds if cmd.guild_ids is None]
        else:
            if prefetched is not None:
                registered_commands = prefetched
            else:
                registered_commands = await self._bot.http.get_guild_commands(self.user.id, guild_id)
            pending = [cmd for cmd in cmds if cmd.guild_ids is not None and guild_id in cmd.guild_ids]

        registered_commands_dict = {cmd["name"]: cmd for cmd in registered_commands}
        # First let's check if the commands we have locally are the same as the ones on discord
        for cmd in pending:
            match = registered_commands_dict.get(cmd.name)
            if match is None:
                # We don't have this command registered
                return_value.append({"command": cmd, "action": "upsert"})
            elif _check_command(cmd, match):
                return_value.append(
                    {
                        "command": cmd,
                        "action": "edit",
                        "id": int(registered_commands_dict[cmd.name]["id"]),
                    }
                )
            else:
                # We have this command registered but it's the same
                return_value.append({"command": cmd, "action": None, "id": int(match["id"])})

        # Now let's see if there are any commands on discord that we need to delete
        for cmd, value_ in registered_commands_dict.items():
            match = get(pending, name=registered_commands_dict[cmd]["name"])
            if match is None:
                # We have this command registered but not in our list
                return_value.append(
                    {
                        "command": registered_commands_dict[cmd]["name"],
                        "id": int(value_["id"]),
                        "action": "delete",
                    }
                )

                continue

        return return_value

    async def register_command(
        self,
        command: ApplicationCommand,
        force: bool = True,
        guild_ids: List[int] = None,
    ) -> None:
        """|coro|

        Registers a command. If the command has ``guild_ids`` set, or if the ``guild_ids`` parameter is passed, the command will
        be registered as a guild command for those guilds.

        Parameters
        ----------
        command: :class:`~.ApplicationCommand`
            The command to register.
        force: :class:`bool`
            Whether to force the command to be registered. If this is set to False, the command will only be registered
            if it seems to already be registered and up to date with our internal cache. Defaults to True.
        guild_ids: :class:`list`
            A list of guild ids to register the command for. If this is not set, the command's
            :attr:`ApplicationCommand.guild_ids` attribute will be used.

        Returns
        -------
        :class:`~.ApplicationCommand`
            The command that was registered
        """
        # TODO: Write this
        raise RuntimeError("This function has not been implemented yet")

    async def register_commands(
        self,
        commands: Optional[List[ApplicationCommand]] = None,
        guild_id: Optional[int] = None,
        method: Literal["individual", "bulk", "auto"] = "bulk",
        force: bool = False,
        delete_existing: bool = True,
    ) -> List[interactions.ApplicationCommand]:
        """|coro|

        Register a list of commands.

        .. versionadded:: 2.0

        Parameters
        ----------
        commands: Optional[List[:class:`~.ApplicationCommand`]]
            A list of commands to register. If this is not set (None), then all commands will be registered.
        guild_id: Optional[int]
            If this is set, the commands will be registered as a guild command for the respective guild. If it is not
            set, the commands will be registered according to their :attr:`ApplicationCommand.guild_ids` attribute.
        method: Literal['individual', 'bulk', 'auto']
            The method to use when registering the commands. If this is set to "individual", then each command will be
            registered individually. If this is set to "bulk", then all commands will be registered in bulk. If this is
            set to "auto", then the method will be determined automatically. Defaults to "bulk".
        force: :class:`bool`
            Registers the commands regardless of the state of the command on Discord. This uses one less API call, but
            can result in hitting rate limits more often. Defaults to False.
        delete_existing: :class:`bool`
            Whether to delete existing commands that are not in the list of commands to register. Defaults to True.
        """
        if commands is None:
            commands = self.pending_application_commands

        commands = [copy.copy(cmd) for cmd in commands]

        if guild_id is not None:
            for cmd in commands:
                to_rep_with = [guild_id]
                cmd.guild_ids = to_rep_with

        is_global = guild_id is None

        registered = []

        if is_global:
            pending = list(filter(lambda c: c.guild_ids is None, commands))
            registration_methods = {
                "bulk": self._bot.http.bulk_upsert_global_commands,
                "upsert": self._bot.http.upsert_global_command,
                "delete": self._bot.http.delete_global_command,
                "edit": self._bot.http.edit_global_command,
            }

            def _register(method: Literal["bulk", "upsert", "delete", "edit"], *args, **kwargs):
                return registration_methods[method](self._bot.user.id, *args, **kwargs)

        else:
            pending = list(
                filter(
                    lambda c: c.guild_ids is not None and guild_id in c.guild_ids,
                    commands,
                )
            )
            registration_methods = {
                "bulk": self._bot.http.bulk_upsert_guild_commands,
                "upsert": self._bot.http.upsert_guild_command,
                "delete": self._bot.http.delete_guild_command,
                "edit": self._bot.http.edit_guild_command,
            }

            def _register(method: Literal["bulk", "upsert", "delete", "edit"], *args, **kwargs):
                return registration_methods[method](self._bot.user.id, guild_id, *args, **kwargs)

        def register(method: Literal["bulk", "upsert", "delete", "edit"], *args, **kwargs):
            if kwargs.pop("_log", True):
                if method == "bulk":
                    _log.debug(f"Bulk updating commands {[c['name'] for c in args[0]]} for guild {guild_id}")
                elif method == "upsert":
                    _log.debug(f"Creating command {cmd['name']} for guild {guild_id}")
                elif method == "edit":
                    _log.debug(f"Editing command {cmd['name']} for guild {guild_id}")
                elif method == "delete":
                    _log.debug(f"Deleting command {cmd['name']} for guild {guild_id}")
            return _register(method, *args, **kwargs)

        pending_actions = []

        if not force:
            if guild_id is None:
                prefetched_commands = await self.http.get_global_commands(self.user.id)
            else:
                prefetched_commands = await self.http.get_guild_commands(self.user.id, guild_id)
            desynced = await self.get_desynced_commands(guild_id=guild_id, prefetched=prefetched_commands)

            for cmd in desynced:
                if cmd["action"] == "delete":
                    pending_actions.append(
                        {
                            "action": "delete" if delete_existing else None,
                            "command": collections.namedtuple("Command", ["name"])(name=cmd["command"]),
                            "id": cmd["id"],
                        }
                    )
                    continue
                # We can assume the command item is a command, since it's only a string if action is delete
                match = get(pending, name=cmd["command"].name, type=cmd["command"].type)
                if match is None:
                    continue
                if cmd["action"] == "edit":
                    pending_actions.append(
                        {
                            "action": "edit",
                            "command": match,
                            "id": cmd["id"],
                        }
                    )
                elif cmd["action"] == "upsert":
                    pending_actions.append(
                        {
                            "action": "upsert",
                            "command": match,
                        }
                    )
                elif cmd["action"] is None:
                    pending_actions.append(
                        {
                            "action": None,
                            "command": match,
                        }
                    )
                else:
                    raise ValueError(f"Unknown action: {cmd['action']}")
            filtered_no_action = list(filter(lambda c: c["action"] is not None, pending_actions))
            filtered_deleted = list(filter(lambda a: a["action"] != "delete", pending_actions))
            if method == "bulk" or (method == "auto" and len(filtered_deleted) == len(pending)):
                # Either the method is bulk or all the commands need to be modified, so we can just do a bulk upsert
                data = [cmd["command"].to_dict() for cmd in filtered_deleted]
                # If there's nothing to update, don't bother
                if len(filtered_no_action) == 0:
                    _log.debug("Skipping bulk command update: Commands are up to date")
                    registered = prefetched_commands
                else:
                    _log.debug(
                        f"Bulk updating commands %s for guild %s",
                        {c["command"].name: c["action"] for c in pending_actions},
                        guild_id,
                    )
                    registered = await register("bulk", data, _log=False)
            else:
                if not filtered_no_action:
                    registered = []
                for cmd in filtered_no_action:
                    if cmd["action"] == "delete":
                        await register("delete", cmd["command"])
                        continue
                    if cmd["action"] == "edit":
                        registered.append(await register("edit", cmd["id"], cmd["command"].to_dict()))
                    elif cmd["action"] == "upsert":
                        registered.append(await register("upsert", cmd["command"].to_dict()))
                    else:
                        raise ValueError(f"Unknown action: {cmd['action']}")

            # TODO: Our lists dont work sometimes, see if that can be fixed so we can avoid this second API call
            if method != "bulk":
                if guild_id is None:
                    registered = await self._bot.http.get_global_commands(self._bot.user.id)
                else:
                    registered = await self._bot.http.get_guild_commands(self._bot.user.id, guild_id)
        else:
            data = [cmd.to_dict() for cmd in pending]
            registered = await register("bulk", data)

        for i in registered:
            cmd = get(
                self.pending_application_commands,
                name=i["name"],
                type=i["type"],
            )
            if not cmd:
                raise ValueError(f"Registered command {i['name']}, type {i['type']} not found in pending commands")
            cmd.id = i["id"]
            self._application_commands[cmd.id] = cmd

        return registered

    async def sync_commands(
        self,
        commands: Optional[List[ApplicationCommand]] = None,
        method: Literal["individual", "bulk", "auto"] = "bulk",
        force: bool = False,
        guild_ids: Optional[List[int]] = None,
        register_guild_commands: bool = True,
<<<<<<< HEAD
        check_guilds: Optional[List[int]] = [],
        delete_existing: bool = True,
=======
        check_guilds: Optional[List[int]] = None,
        delete_exiting: bool = True,
>>>>>>> aaf2ddff
    ) -> None:
        """|coro|

        Registers all commands that have been added through :meth:`.add_application_command`. This method cleans up all
        commands over the API and should sync them with the internal cache of commands. It attempts to register the
        commands in the most efficient way possible, unless ``force`` is set to ``True``, in which case it will always
        register all commands.

        By default, this coroutine is called inside the :func:`.on_connect` event. If you choose to override the
        :func:`.on_connect` event, then you should invoke this coroutine as well.

        .. note::
            If you remove all guild commands from a particular guild, the library may not be able to detect and update
            the commands accordingly, as it would have to individually check for each guild. To force the library to
            unregister a guild's commands, call this function with ``commands=[]`` and ``guild_ids=[guild_id]``.

        .. versionadded:: 2.0

        Parameters
        ----------
        commands: Optional[List[:class:`~.ApplicationCommand`]]
            A list of commands to register. If this is not set (None), then all commands will be registered.
        method: Literal['individual', 'bulk', 'auto']
            The method to use when registering the commands. If this is set to "individual", then each command will be
            registered individually. If this is set to "bulk", then all commands will be registered in bulk. If this is
            set to "auto", then the method will be determined automatically. Defaults to "bulk".
        force: :class:`bool`
            Registers the commands regardless of the state of the command on Discord. This uses one less API call, but
            can result in hitting rate limits more often. Defaults to False.
        guild_ids: Optional[List[:class:`int`]]
            A list of guild ids to register the commands for. If this is not set, the commands'
            :attr:`~.ApplicationCommand.guild_ids` attribute will be used.
        register_guild_commands: :class:`bool`
            Whether to register guild commands. Defaults to True.
        check_guilds: Optional[List[:class:`int`]]
            A list of guilds ids to check for commands to unregister, since the bot would otherwise have to check all
            guilds. Unlike ``guild_ids``, this does not alter the commands' :attr:`~.ApplicationCommand.guild_ids`
            attribute, instead it adds the guild ids to a list of guilds to sync commands for. If
            ``register_guild_commands`` is set to False, then this parameter is ignored.
        delete_existing: :class:`bool`
            Whether to delete existing commands that are not in the list of commands to register. Defaults to True.
        """

        if check_guilds is None:
            check_guilds = []
        check_guilds = list(set((check_guilds or []) + (self.debug_guilds or [])))

        if commands is None:
            commands = self.pending_application_commands

        if guild_ids is not None:
            for cmd in commands:
                cmd.guild_ids = guild_ids

        global_commands = [cmd for cmd in commands if cmd.guild_ids is None]
        registered_commands = await self.register_commands(
            global_commands, method=method, force=force, delete_existing=delete_existing
        )

        registered_guild_commands = {}

        if register_guild_commands:
            cmd_guild_ids = []
            for cmd in commands:
                if cmd.guild_ids is not None:
                    cmd_guild_ids.extend(cmd.guild_ids)
            if check_guilds is not None:
                cmd_guild_ids.extend(check_guilds)
            for guild_id in set(cmd_guild_ids):
                guild_commands = [cmd for cmd in commands if cmd.guild_ids is not None and guild_id in cmd.guild_ids]
                registered_guild_commands[guild_id] = await self.register_commands(
                    guild_commands, guild_id=guild_id, method=method, force=force, delete_existing=delete_existing
                )

        global_permissions: List = []

        for i in registered_commands:
            if cmd := get(
                self.pending_application_commands,
                name=i["name"],
                guild_ids=None,
                type=i["type"],
            ):
                cmd.id = i["id"]
                self._application_commands[cmd.id] = cmd

        for guild_id, commands in registered_guild_commands.items():
            for i in commands:
                cmd = find(
                    lambda cmd: cmd.name == i["name"]
                    and cmd.type == i["type"]
                    and cmd.guild_ids is not None
                    and int(i["guild_id"]) in cmd.guild_ids,
                    self.pending_application_commands,
                )
                if not cmd:
                    # command has not been added yet
                    continue
                cmd.id = i["id"]
                self._application_commands[cmd.id] = cmd

    async def process_application_commands(self, interaction: Interaction, auto_sync: bool = None) -> None:
        """|coro|

        This function processes the commands that have been registered
        to the bot and other groups. Without this coroutine, none of the
        commands will be triggered.

        By default, this coroutine is called inside the :func:`.on_interaction`
        event. If you choose to override the :func:`.on_interaction` event, then
        you should invoke this coroutine as well.

        This function finds a registered command matching the interaction id from
        :attr:`.ApplicationCommandMixin.application_commands` and runs :meth:`ApplicationCommand.invoke` on it. If no
        matching command was found, it replies to the interaction with a default message.

        .. versionadded:: 2.0

        Parameters
        -----------
        interaction: :class:`discord.Interaction`
            The interaction to process
        auto_sync: :class:`bool`
            Whether to automatically sync and unregister the command if it is not found in the internal cache. This will
            invoke the :meth:`~.Bot.sync_commands` method on the context of the command, either globally or per-guild,
            based on the type of the command, respectively. Defaults to :attr:`.Bot.auto_sync_commands`.
        """
        if auto_sync is None:
            auto_sync = self._bot.auto_sync_commands
        if interaction.type not in (
            InteractionType.application_command,
            InteractionType.auto_complete,
        ):
            return

        try:
            command = self._application_commands[interaction.data["id"]]
        except KeyError:
            for cmd in self.application_commands:
                guild_id = interaction.data.get("guild_id")
                if guild_id:
                    guild_id = int(guild_id)
                if cmd.name == interaction.data["name"] and (
                    guild_id == cmd.guild_ids or (isinstance(cmd.guild_ids, list) and guild_id in cmd.guild_ids)
                ):
                    command = cmd
                    break
            else:
                if auto_sync:
                    guild_id = interaction.data.get("guild_id")
                    if guild_id is None:
                        await self.sync_commands()
                    else:

                        await self.sync_commands(check_guilds=[guild_id])
                return self._bot.dispatch("unknown_application_command", interaction)

        if interaction.type is InteractionType.auto_complete:
            return self.dispatch("application_command_auto_complete", interaction, command)

        ctx = await self.get_application_context(interaction)
        ctx.command = command
        await self.invoke_application_command(ctx)

    async def on_application_command_auto_complete(self, interaction: Interaction, command: ApplicationCommand) -> None:
        async def callback() -> None:
            ctx = await self.get_autocomplete_context(interaction)
            ctx.command = command
            return await command.invoke_autocomplete_callback(ctx)

        autocomplete_task = self.loop.create_task(callback())
        try:
            await self.wait_for("application_command_auto_complete", check=lambda i, c: c == command, timeout=3)
        except asyncio.TimeoutError:
            return
        else:
            if not autocomplete_task.done():
                autocomplete_task.cancel()

    def slash_command(self, **kwargs):
        """A shortcut decorator that invokes :func:`command` and adds it to
        the internal command list via :meth:`add_application_command`.
        This shortcut is made specifically for :class:`.SlashCommand`.

        .. versionadded:: 2.0

        Returns
        --------
        Callable[..., :class:`SlashCommand`]
            A decorator that converts the provided method into a :class:`.SlashCommand`, adds it to the bot,
            then returns it.
        """
        return self.application_command(cls=SlashCommand, **kwargs)

    def user_command(self, **kwargs):
        """A shortcut decorator that invokes :func:`command` and adds it to
        the internal command list via :meth:`add_application_command`.
        This shortcut is made specifically for :class:`.UserCommand`.

        .. versionadded:: 2.0

        Returns
        --------
        Callable[..., :class:`UserCommand`]
            A decorator that converts the provided method into a :class:`.UserCommand`, adds it to the bot,
            then returns it.
        """
        return self.application_command(cls=UserCommand, **kwargs)

    def message_command(self, **kwargs):
        """A shortcut decorator that invokes :func:`command` and adds it to
        the internal command list via :meth:`add_application_command`.
        This shortcut is made specifically for :class:`.MessageCommand`.

        .. versionadded:: 2.0

        Returns
        --------
        Callable[..., :class:`MessageCommand`]
            A decorator that converts the provided method into a :class:`.MessageCommand`, adds it to the bot,
            then returns it.
        """
        return self.application_command(cls=MessageCommand, **kwargs)

    def application_command(self, **kwargs):
        """A shortcut decorator that invokes :func:`command` and adds it to
        the internal command list via :meth:`~.Bot.add_application_command`.

        .. versionadded:: 2.0

        Returns
        --------
        Callable[..., :class:`ApplicationCommand`]
            A decorator that converts the provided method into an :class:`.ApplicationCommand`, adds it to the bot,
            then returns it.
        """

        def decorator(func) -> ApplicationCommand:
            result = command(**kwargs)(func)
            self.add_application_command(result)
            return result

        return decorator

    def command(self, **kwargs):
        """An alias for :meth:`application_command`.

        .. note::

            This decorator is overridden by :class:`discord.ext.commands.Bot`.

        .. versionadded:: 2.0

        Returns
        --------
        Callable[..., :class:`ApplicationCommand`]
            A decorator that converts the provided method into an :class:`.ApplicationCommand`, adds it to the bot,
            then returns it.
        """
        return self.application_command(**kwargs)

    def create_group(
        self, name: str, description: Optional[str] = None, guild_ids: Optional[List[int]] = None, **kwargs
    ) -> SlashCommandGroup:
        """A shortcut method that creates a slash command group with no subcommands and adds it to the internal
        command list via :meth:`~.ApplicationCommandMixin.add_application_command`.

        .. versionadded:: 2.0

        Parameters
        ----------
        name: :class:`str`
            The name of the group to create.
        description: Optional[:class:`str`]
            The description of the group to create.
        guild_ids: Optional[List[:class:`int`]]
            A list of the IDs of each guild this group should be added to, making it a guild command.
            This will be a global command if ``None`` is passed.
        kwargs:
            Any additional keyword arguments to pass to :class:`.SlashCommandGroup`.

        Returns
        --------
        SlashCommandGroup
            The slash command group that was created.
        """
        description = description or "No description provided."
        group = SlashCommandGroup(name, description, guild_ids, **kwargs)
        self.add_application_command(group)
        return group

    def group(
        self,
        name: Optional[str] = None,
        description: Optional[str] = None,
        guild_ids: Optional[List[int]] = None,
    ) -> Callable[[Type[SlashCommandGroup]], SlashCommandGroup]:
        """A shortcut decorator that initializes the provided subclass of :class:`.SlashCommandGroup`
        and adds it to the internal command list via :meth:`~.ApplicationCommandMixin.add_application_command`.

        .. versionadded:: 2.0

        Parameters
        ----------
        name: Optional[:class:`str`]
            The name of the group to create. This will resolve to the name of the decorated class if ``None`` is passed.
        description: Optional[:class:`str`]
            The description of the group to create.
        guild_ids: Optional[List[:class:`int`]]
            A list of the IDs of each guild this group should be added to, making it a guild command.
            This will be a global command if ``None`` is passed.

        Returns
        --------
        Callable[[Type[SlashCommandGroup]], SlashCommandGroup]
            The slash command group that was created.
        """

        def inner(cls: Type[SlashCommandGroup]) -> SlashCommandGroup:
            group = cls(
                name or cls.__name__,
                (
                    description or inspect.cleandoc(cls.__doc__).splitlines()[0]
                    if cls.__doc__ is not None
                    else "No description provided"
                ),
                guild_ids=guild_ids,
            )
            self.add_application_command(group)
            return group

        return inner

    slash_group = group

    def walk_application_commands(self) -> Generator[ApplicationCommand, None, None]:
        """An iterator that recursively walks through all application commands and subcommands.

        Yields
        ------
        :class:`.ApplicationCommand`
            An application command from the internal list of application commands.
        """
        for command in self.application_commands:
            if isinstance(command, SlashCommandGroup):
                yield from command.walk_commands()
            yield command

    async def get_application_context(self, interaction: Interaction, cls=None) -> ApplicationContext:
        r"""|coro|

        Returns the invocation context from the interaction.

        This is a more low-level counter-part for :meth:`.process_application_commands`
        to allow users more fine grained control over the processing.

        Parameters
        -----------
        interaction: :class:`discord.Interaction`
            The interaction to get the invocation context from.
        cls
            The factory class that will be used to create the context.
            By default, this is :class:`.ApplicationContext`. Should a custom
            class be provided, it must be similar enough to
            :class:`.ApplicationContext`\'s interface.

        Returns
        --------
        :class:`.ApplicationContext`
            The invocation context. The type of this can change via the
            ``cls`` parameter.
        """
        if cls is None:
            cls = ApplicationContext
        return cls(self, interaction)

    async def get_autocomplete_context(self, interaction: Interaction, cls=None) -> AutocompleteContext:
        r"""|coro|

        Returns the autocomplete context from the interaction.

        This is a more low-level counter-part for :meth:`.process_application_commands`
        to allow users more fine grained control over the processing.

        Parameters
        -----------
        interaction: :class:`discord.Interaction`
            The interaction to get the invocation context from.
        cls
            The factory class that will be used to create the context.
            By default, this is :class:`.AutocompleteContext`. Should a custom
            class be provided, it must be similar enough to
            :class:`.AutocompleteContext`\'s interface.

        Returns
        --------
        :class:`.AutocompleteContext`
            The autocomplete context. The type of this can change via the
            ``cls`` parameter.
        """
        if cls is None:
            cls = AutocompleteContext
        return cls(self, interaction)

    async def invoke_application_command(self, ctx: ApplicationContext) -> None:
        """|coro|

        Invokes the application command given under the invocation
        context and handles all the internal event dispatch mechanisms.

        Parameters
        -----------
        ctx: :class:`.ApplicationCommand`
            The invocation context to invoke.
        """
        self._bot.dispatch("application_command", ctx)
        try:
            if await self._bot.can_run(ctx, call_once=True):
                await ctx.command.invoke(ctx)
            else:
                raise CheckFailure("The global check once functions failed.")
        except DiscordException as exc:
            await ctx.command.dispatch_error(ctx, exc)
        else:
            self._bot.dispatch("application_command_completion", ctx)

    @property
    @abstractmethod
    def _bot(self) -> Union["Bot", "AutoShardedBot"]:
        ...


class BotBase(ApplicationCommandMixin, CogMixin, ABC):
    _supports_prefixed_commands = False

    # TODO I think
    def __init__(self, description=None, *args, **options):
        # super(Client, self).__init__(*args, **kwargs)
        # I replaced ^ with v and it worked
        super().__init__(*args, **options)
        self.extra_events = {}  # TYPE: Dict[str, List[CoroFunc]]
        self.__cogs = {}  # TYPE: Dict[str, Cog]
        self.__extensions = {}  # TYPE: Dict[str, types.ModuleType]
        self._checks = []  # TYPE: List[Check]
        self._check_once = []
        self._before_invoke = None
        self._after_invoke = None
        self.description = inspect.cleandoc(description) if description else ""
        self.owner_id = options.get("owner_id")
        self.owner_ids = options.get("owner_ids", set())
        self.auto_sync_commands = options.get("auto_sync_commands", True)

        self.debug_guilds = options.pop("debug_guilds", None)

        if self.owner_id and self.owner_ids:
            raise TypeError("Both owner_id and owner_ids are set.")

        if self.owner_ids and not isinstance(self.owner_ids, collections.abc.Collection):
            raise TypeError(f"owner_ids must be a collection not {self.owner_ids.__class__!r}")

        self._checks = []
        self._check_once = []
        self._before_invoke = None
        self._after_invoke = None

    async def on_connect(self):
        if self.auto_sync_commands:
            await self.sync_commands()

    async def on_interaction(self, interaction):
        await self.process_application_commands(interaction)

    async def on_application_command_error(self, context: ApplicationContext, exception: DiscordException) -> None:
        """|coro|

        The default command error handler provided by the bot.

        By default this prints to :data:`sys.stderr` however it could be
        overridden to have a different implementation.

        This only fires if you do not specify any listeners for command error.
        """
        if self.extra_events.get("on_application_command_error", None):
            return

        command = context.command
        if command and command.has_error_handler():
            return

        cog = context.cog
        if cog and cog.has_error_handler():
            return

        print(f"Ignoring exception in command {context.command}:", file=sys.stderr)
        traceback.print_exception(type(exception), exception, exception.__traceback__, file=sys.stderr)

    # global check registration
    # TODO: Remove these from commands.Bot

    def check(self, func):
        """A decorator that adds a global check to the bot. A global check is similar to a :func:`.check` that is
        applied on a per command basis except it is run before any command checks have been verified and applies to
        every command the bot has.

        .. note::

           This function can either be a regular function or a coroutine. Similar to a command :func:`.check`, this
           takes a single parameter of type :class:`.Context` and can only raise exceptions inherited from
           :exc:`.ApplicationCommandError`.

        Example
        ---------
        .. code-block:: python3

            @bot.check
            def check_commands(ctx):
                return ctx.command.qualified_name in allowed_commands

        """
        # T was used instead of Check to ensure the type matches on return
        self.add_check(func)  # type: ignore
        return func

    def add_check(self, func, *, call_once: bool = False) -> None:
        """Adds a global check to the bot. This is the non-decorator interface to :meth:`.check` and
        :meth:`.check_once`.

        Parameters
        -----------
        func
            The function that was used as a global check.
        call_once: :class:`bool`
            If the function should only be called once per :meth:`.Bot.invoke` call.

        """

        if call_once:
            self._check_once.append(func)
        else:
            self._checks.append(func)

    def remove_check(self, func, *, call_once: bool = False) -> None:
        """Removes a global check from the bot.
        This function is idempotent and will not raise an exception
        if the function is not in the global checks.

        Parameters
        -----------
        func
            The function to remove from the global checks.
        call_once: :class:`bool`
            If the function was added with ``call_once=True`` in
            the :meth:`.Bot.add_check` call or using :meth:`.check_once`.

        """
        l = self._check_once if call_once else self._checks

        try:
            l.remove(func)
        except ValueError:
            pass

    def check_once(self, func):
        """A decorator that adds a "call once" global check to the bot. Unlike regular global checks, this one is called
        only once per :meth:`.Bot.invoke` call. Regular global checks are called whenever a command is called or
        :meth:`.Command.can_run` is called. This type of check bypasses that and ensures that it's called only once,
        even inside the default help command.

        .. note::

           When using this function the :class:`.Context` sent to a group subcommand may only parse the parent command
           and not the subcommands due to it being invoked once per :meth:`.Bot.invoke` call.

        .. note::

           This function can either be a regular function or a coroutine. Similar to a command :func:`.check`,
           this takes a single parameter of type :class:`.Context` and can only raise exceptions inherited from
           :exc:`.ApplicationCommandError`.

        Example
        ---------
        .. code-block:: python3

            @bot.check_once
            def whitelist(ctx):
                return ctx.message.author.id in my_whitelist

        """
        self.add_check(func, call_once=True)
        return func

    async def can_run(self, ctx: ApplicationContext, *, call_once: bool = False) -> bool:
        data = self._check_once if call_once else self._checks

        if not data:
            return True

        # type-checker doesn't distinguish between functions and methods
        return await async_all(f(ctx) for f in data)  # type: ignore

    # listener registration

    def add_listener(self, func: CoroFunc, name: str = MISSING) -> None:
        """The non decorator alternative to :meth:`.listen`.

        Parameters
        -----------
        func: :ref:`coroutine <coroutine>`
            The function to call.
        name: :class:`str`
            The name of the event to listen for. Defaults to ``func.__name__``.

        Example
        --------

        .. code-block:: python3

            async def on_ready(): pass
            async def my_message(message): pass

            bot.add_listener(on_ready)
            bot.add_listener(my_message, 'on_message')
        """
        name = func.__name__ if name == MISSING else name

        if not asyncio.iscoroutinefunction(func):
            raise TypeError("Listeners must be coroutines")

        if name in self.extra_events:
            self.extra_events[name].append(func)
        else:
            self.extra_events[name] = [func]

    def remove_listener(self, func: CoroFunc, name: str = MISSING) -> None:
        """Removes a listener from the pool of listeners.

        Parameters
        -----------
        func
            The function that was used as a listener to remove.
        name: :class:`str`
            The name of the event we want to remove. Defaults to
            ``func.__name__``.
        """

        name = func.__name__ if name == MISSING else name

        if name in self.extra_events:
            try:
                self.extra_events[name].remove(func)
            except ValueError:
                pass

    def listen(self, name: str = MISSING) -> Callable[[CFT], CFT]:
        """A decorator that registers another function as an external
        event listener. Basically this allows you to listen to multiple
        events from different places e.g. such as :func:`.on_ready`

        The functions being listened to must be a :ref:`coroutine <coroutine>`.

        Example
        --------

        .. code-block:: python3

            @bot.listen()
            async def on_message(message):
                print('one')

            # in some other file...

            @bot.listen('on_message')
            async def my_message(message):
                print('two')

        Would print one and two in an unspecified order.

        Raises
        -------
        TypeError
            The function being listened to is not a coroutine.
        """

        def decorator(func: CFT) -> CFT:
            self.add_listener(func, name)
            return func

        return decorator

    def dispatch(self, event_name: str, *args: Any, **kwargs: Any) -> None:
        # super() will resolve to Client
        super().dispatch(event_name, *args, **kwargs)  # type: ignore
        ev = f"on_{event_name}"
        for event in self.extra_events.get(ev, []):
            self._schedule_event(event, ev, *args, **kwargs)  # type: ignore

    def before_invoke(self, coro):
        """A decorator that registers a coroutine as a pre-invoke hook.
        A pre-invoke hook is called directly before the command is
        called. This makes it a useful function to set up database
        connections or any type of set up required.
        This pre-invoke hook takes a sole parameter, a :class:`.Context`.

        .. note::

            The :meth:`~.Bot.before_invoke` and :meth:`~.Bot.after_invoke` hooks are
            only called if all checks and argument parsing procedures pass
            without error. If any check or argument parsing procedures fail
            then the hooks are not called.

        Parameters
        -----------
        coro: :ref:`coroutine <coroutine>`
            The coroutine to register as the pre-invoke hook.

        Raises
        -------
        TypeError
            The coroutine passed is not actually a coroutine.
        """
        if not asyncio.iscoroutinefunction(coro):
            raise TypeError("The pre-invoke hook must be a coroutine.")

        self._before_invoke = coro
        return coro

    def after_invoke(self, coro):
        r"""A decorator that registers a coroutine as a post-invoke hook.
        A post-invoke hook is called directly after the command is
        called. This makes it a useful function to clean-up database
        connections or any type of clean up required.
        This post-invoke hook takes a sole parameter, a :class:`.Context`.

        .. note::

            Similar to :meth:`~.Bot.before_invoke`\, this is not called unless
            checks and argument parsing procedures succeed. This hook is,
            however, **always** called regardless of the internal command
            callback raising an error (i.e. :exc:`.CommandInvokeError`\).
            This makes it ideal for clean-up scenarios.

        Parameters
        -----------
        coro: :ref:`coroutine <coroutine>`
            The coroutine to register as the post-invoke hook.

        Raises
        -------
        TypeError
            The coroutine passed is not actually a coroutine.

        """
        if not asyncio.iscoroutinefunction(coro):
            raise TypeError("The post-invoke hook must be a coroutine.")

        self._after_invoke = coro
        return coro

    async def is_owner(self, user: User) -> bool:
        """|coro|

        Checks if a :class:`~discord.User` or :class:`~discord.Member` is the owner of
        this bot.

        If an :attr:`owner_id` is not set, it is fetched automatically
        through the use of :meth:`~.Bot.application_info`.

        .. versionchanged:: 1.3
            The function also checks if the application is team-owned if
            :attr:`owner_ids` is not set.

        Parameters
        -----------
        user: :class:`.abc.User`
            The user to check for.

        Returns
        --------
        :class:`bool`
            Whether the user is the owner.
        """

        if self.owner_id:
            return user.id == self.owner_id
        elif self.owner_ids:
            return user.id in self.owner_ids
        else:
            app = await self.application_info()  # type: ignore
            if app.team:
                self.owner_ids = ids = {m.id for m in app.team.members}
                return user.id in ids
            else:
                self.owner_id = owner_id = app.owner.id
                return user.id == owner_id


class Bot(BotBase, Client):
    """Represents a discord bot.

    This class is a subclass of :class:`discord.Client` and as a result
    anything that you can do with a :class:`discord.Client` you can do with
    this bot.

    This class also subclasses :class:`.ApplicationCommandMixin` to provide the functionality
    to manage commands.

    .. versionadded:: 2.0

    Attributes
    -----------
    description: :class:`str`
        The content prefixed into the default help message.
    owner_id: Optional[:class:`int`]
        The user ID that owns the bot. If this is not set and is then queried via
        :meth:`.is_owner` then it is fetched automatically using
        :meth:`~.Bot.application_info`.
    owner_ids: Optional[Collection[:class:`int`]]
        The user IDs that owns the bot. This is similar to :attr:`owner_id`.
        If this is not set and the application is team based, then it is
        fetched automatically using :meth:`~.Bot.application_info`.
        For performance reasons it is recommended to use a :class:`set`
        for the collection. You cannot set both ``owner_id`` and ``owner_ids``.

        .. versionadded:: 1.3
    debug_guilds: Optional[List[:class:`int`]]
        Guild IDs of guilds to use for testing commands.
        The bot will not create any global commands if debug guild IDs are passed.

        .. versionadded:: 2.0
    auto_sync_commands: :class:`bool`
        Whether or not to automatically sync slash commands. This will call sync_commands in on_connect, and in
        :attr:`.process_application_commands` if the command is not found. Defaults to ``True``.

        .. versionadded:: 2.0
    """

    @property
    def _bot(self) -> "Bot":
        return self


class AutoShardedBot(BotBase, AutoShardedClient):
    """This is similar to :class:`.Bot` except that it is inherited from
    :class:`discord.AutoShardedClient` instead.

    .. versionadded:: 2.0
    """

    @property
    def _bot(self) -> "AutoShardedBot":
        return self<|MERGE_RESOLUTION|>--- conflicted
+++ resolved
@@ -570,13 +570,8 @@
         force: bool = False,
         guild_ids: Optional[List[int]] = None,
         register_guild_commands: bool = True,
-<<<<<<< HEAD
-        check_guilds: Optional[List[int]] = [],
-        delete_existing: bool = True,
-=======
         check_guilds: Optional[List[int]] = None,
         delete_exiting: bool = True,
->>>>>>> aaf2ddff
     ) -> None:
         """|coro|
 
