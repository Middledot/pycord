--- conflicted
+++ resolved
@@ -239,12 +239,8 @@
                 guild_ids=None,
                 type=i["type"],
             )
-<<<<<<< HEAD
-            self._application_commands[i["id"]] = cmd
-=======
             cmd.id = i["id"]
             self.application_commands[cmd.id] = cmd
->>>>>>> c4bd7119
 
             # Permissions (Roles will be converted to IDs just before Upsert for Global Commands)
             global_permissions.append({"id": i["id"], "permissions": cmd.permissions})
@@ -278,12 +274,8 @@
             else:
                 for i in cmds:
                     cmd = find(lambda cmd: cmd.name == i["name"] and cmd.type == i["type"] and int(i["guild_id"]) in cmd.guild_ids, self.pending_application_commands)
-<<<<<<< HEAD
-                    self._application_commands[i["id"]] = cmd
-=======
                     cmd.id = i["id"]
                     self.application_commands[cmd.id] = cmd
->>>>>>> c4bd7119
 
                     # Permissions
                     permissions = [
