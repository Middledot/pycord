"""
The MIT License (MIT)

Copyright (c) 2015-2021 Rapptz
Copyright (c) 2021-present Pycord Development

Permission is hereby granted, free of charge, to any person obtaining a
copy of this software and associated documentation files (the "Software"),
to deal in the Software without restriction, including without limitation
the rights to use, copy, modify, merge, publish, distribute, sublicense,
and/or sell copies of the Software, and to permit persons to whom the
Software is furnished to do so, subject to the following conditions:

The above copyright notice and this permission notice shall be included in
all copies or substantial portions of the Software.

THE SOFTWARE IS PROVIDED "AS IS", WITHOUT WARRANTY OF ANY KIND, EXPRESS
OR IMPLIED, INCLUDING BUT NOT LIMITED TO THE WARRANTIES OF MERCHANTABILITY,
FITNESS FOR A PARTICULAR PURPOSE AND NONINFRINGEMENT. IN NO EVENT SHALL THE
AUTHORS OR COPYRIGHT HOLDERS BE LIABLE FOR ANY CLAIM, DAMAGES OR OTHER
LIABILITY, WHETHER IN AN ACTION OF CONTRACT, TORT OR OTHERWISE, ARISING
FROM, OUT OF OR IN CONNECTION WITH THE SOFTWARE OR THE USE OR OTHER
DEALINGS IN THE SOFTWARE.
"""

from __future__ import annotations

import asyncio
import inspect
import re
import types
from collections import OrderedDict
from enum import Enum
from typing import TYPE_CHECKING, Any, Callable, Generator, Generic, TypeVar, Union

from ..channel import _threaded_guild_channel_factory
from ..enums import Enum as DiscordEnum
from ..enums import MessageType, SlashCommandOptionType, try_enum
from ..errors import ClientException, ValidationError
from ..member import Member
from ..message import Attachment, Message
from ..object import Object
from ..role import Role
from ..threads import Thread
from ..user import User
from ..utils import MISSING, find
from .context import ApplicationContext, AutocompleteContext
from .mixins import CogT, Invokable, _BaseCommand
from .options import Option, OptionChoice

__all__ = (
    "_BaseCommand",
    "ApplicationCommand",
    "SlashCommand",
    "slash_command",
    "application_command",
    "user_command",
    "message_command",
    "command",
    "SlashCommandGroup",
    "ContextMenuCommand",
    "UserCommand",
    "MessageCommand",
)

if TYPE_CHECKING:
    from typing_extensions import ParamSpec

    from .. import Permissions
    from .mixins import BaseContext

    P = ParamSpec("P")
else:
    P = TypeVar("P")

T = TypeVar("T")


def _validate_names(obj):
    validate_chat_input_name(obj.name)
    if obj.name_localizations:
        for locale, string in obj.name_localizations.items():
            validate_chat_input_name(string, locale=locale)


def _validate_descriptions(obj):
    validate_chat_input_description(obj.description)
    if obj.description_localizations:
        for locale, string in obj.description_localizations.items():
            validate_chat_input_description(string, locale=locale)


class ApplicationCommand(Invokable, _BaseCommand, Generic[CogT, P, T]):
    """Base class for all Application Commands, including:

      - :class:`SlashCommand`
      - :class:`SlashCommandGroup`
      - :class:`ContextMenuCommand` which in turn is a superclass of
      - :class:`MessageCommand` and
      - :class:`UserCommand`

    This is a subclass of :class:`.Invokable`.
    """

    cog = None

    def __init__(self, func: Callable, **kwargs) -> None:
        super().__init__(func, **kwargs)
        self.id: int | None = kwargs.get("id")
        self.guild_ids: list[int] | None = kwargs.get("guild_ids", None)

        # Permissions
        self.default_member_permissions: Permissions | None = getattr(
            func,
            "__default_member_permissions__",
            kwargs.get("default_member_permissions", None),
        )
        self.guild_only: bool | None = getattr(
            func, "__guild_only__", kwargs.get("guild_only", None)
        )
        self.nsfw: bool | None = getattr(func, "__nsfw__", kwargs.get("nsfw", None))

    def __repr__(self) -> str:
        return f"<discord.commands.{self.__class__.__name__} name={self.name}>"

    def __eq__(self, other) -> bool:
        if (
            getattr(self, "id", None) is not None
            and getattr(other, "id", None) is not None
        ):
            check = self.id == other.id
        else:
            check = self.name == other.name and self.guild_ids == other.guild_ids
        return (
            isinstance(other, self.__class__) and self.parent == other.parent and check
        )

<<<<<<< HEAD
    def _get_signature_parameters(self):
        return OrderedDict(inspect.signature(self.callback).parameters)

    async def _dispatch_error(self, ctx: BaseContext, error: Exception) -> None:
        ctx.bot.dispatch("application_command_error", ctx, error)
=======
    async def __call__(self, ctx, *args, **kwargs):
        """|coro|
        Calls the command's callback.

        This method bypasses all checks that a command has and does not
        convert the arguments beforehand, so take care to pass the correct
        arguments in.
        """
        if self.cog is not None:
            return await self.callback(self.cog, ctx, *args, **kwargs)
        return await self.callback(ctx, *args, **kwargs)

    @property
    def callback(
        self,
    ) -> (
        Callable[Concatenate[CogT, ApplicationContext, P], Coro[T]]
        | Callable[Concatenate[ApplicationContext, P], Coro[T]]
    ):
        return self._callback

    @callback.setter
    def callback(
        self,
        function: (
            Callable[Concatenate[CogT, ApplicationContext, P], Coro[T]]
            | Callable[Concatenate[ApplicationContext, P], Coro[T]]
        ),
    ) -> None:
        self._callback = function
        unwrap = unwrap_function(function)
        self.module = unwrap.__module__

    def _prepare_cooldowns(self, ctx: ApplicationContext):
        if self._buckets.valid:
            current = datetime.datetime.now().timestamp()
            bucket = self._buckets.get_bucket(ctx, current)  # type: ignore # ctx instead of non-existent message

            if bucket is not None:
                retry_after = bucket.update_rate_limit(current)

                if retry_after:
                    from ..ext.commands.errors import CommandOnCooldown

                    raise CommandOnCooldown(bucket, retry_after, self._buckets.type)  # type: ignore

    async def prepare(self, ctx: ApplicationContext) -> None:
        # This should be same across all 3 types
        ctx.command = self

        if not await self.can_run(ctx):
            raise CheckFailure(
                f"The check functions for the command {self.name} failed"
            )

        if hasattr(self, "_max_concurrency"):
            if self._max_concurrency is not None:
                # For this application, context can be duck-typed as a Message
                await self._max_concurrency.acquire(ctx)  # type: ignore # ctx instead of non-existent message

            try:
                self._prepare_cooldowns(ctx)
                await self.call_before_hooks(ctx)
            except:
                if self._max_concurrency is not None:
                    await self._max_concurrency.release(ctx)  # type: ignore # ctx instead of non-existent message
                raise

    def is_on_cooldown(self, ctx: ApplicationContext) -> bool:
        """Checks whether the command is currently on cooldown.

        .. note::

            This uses the current time instead of the interaction time.

        Parameters
        ----------
        ctx: :class:`.ApplicationContext`
            The invocation context to use when checking the command's cooldown status.

        Returns
        -------
        :class:`bool`
            A boolean indicating if the command is on cooldown.
        """
        if not self._buckets.valid:
            return False

        bucket = self._buckets.get_bucket(ctx)
        current = utcnow().timestamp()
        return bucket.get_tokens(current) == 0

    def reset_cooldown(self, ctx: ApplicationContext) -> None:
        """Resets the cooldown on this command.

        Parameters
        ----------
        ctx: :class:`.ApplicationContext`
            The invocation context to reset the cooldown under.
        """
        if self._buckets.valid:
            bucket = self._buckets.get_bucket(ctx)  # type: ignore # ctx instead of non-existent message
            bucket.reset()

    def get_cooldown_retry_after(self, ctx: ApplicationContext) -> float:
        """Retrieves the amount of seconds before this command can be tried again.

        .. note::

            This uses the current time instead of the interaction time.

        Parameters
        ----------
        ctx: :class:`.ApplicationContext`
            The invocation context to retrieve the cooldown from.

        Returns
        -------
        :class:`float`
            The amount of time left on this command's cooldown in seconds.
            If this is ``0.0`` then the command isn't on cooldown.
        """
        if self._buckets.valid:
            bucket = self._buckets.get_bucket(ctx)
            current = utcnow().timestamp()
            return bucket.get_retry_after(current)

        return 0.0

    async def invoke(self, ctx: ApplicationContext) -> None:
        await self.prepare(ctx)

        injected = hooked_wrapped_callback(self, ctx, self._invoke)
        await injected(ctx)

    async def can_run(self, ctx: ApplicationContext) -> bool:
        if not await ctx.bot.can_run(ctx):
            raise CheckFailure(
                f"The global check functions for command {self.name} failed."
            )

        predicates = self.checks
        if self.parent is not None:
            # parent checks should be run first
            predicates = self.parent.checks + predicates

        cog = self.cog
        if cog is not None:
            local_check = cog._get_overridden_method(cog.cog_check)
            if local_check is not None:
                ret = await maybe_coroutine(local_check, ctx)
                if not ret:
                    return False

        if not predicates:
            # since we have no checks, then we just return True.
            return True

        return await async_all(predicate(ctx) for predicate in predicates)  # type: ignore

    async def dispatch_error(self, ctx: ApplicationContext, error: Exception) -> None:
        ctx.command_failed = True
        cog = self.cog
        try:
            coro = self.on_error
        except AttributeError:
            pass
        else:
            injected = wrap_callback(coro)
            if cog is not None:
                await injected(cog, ctx, error)
            else:
                await injected(ctx, error)

        try:
            if cog is not None:
                local = cog.__class__._get_overridden_method(cog.cog_command_error)
                if local is not None:
                    wrapped = wrap_callback(local)
                    await wrapped(ctx, error)
        finally:
            ctx.bot.dispatch("application_command_error", ctx, error)

    def _get_signature_parameters(self):
        return OrderedDict(inspect.signature(self.callback).parameters)

    def error(self, coro):
        """A decorator that registers a coroutine as a local error handler.

        A local error handler is an :func:`.on_command_error` event limited to
        a single command. However, the :func:`.on_command_error` is still
        invoked afterwards as the catch-all.

        Parameters
        ----------
        coro: :ref:`coroutine <coroutine>`
            The coroutine to register as the local error handler.

        Raises
        ------
        TypeError
            The coroutine passed is not actually a coroutine.
        """

        if not asyncio.iscoroutinefunction(coro):
            raise TypeError("The error handler must be a coroutine.")

        self.on_error = coro
        return coro

    def has_error_handler(self) -> bool:
        """Checks whether the command has an error handler registered."""
        return hasattr(self, "on_error")

    def before_invoke(self, coro):
        """A decorator that registers a coroutine as a pre-invoke hook.
        A pre-invoke hook is called directly before the command is
        called. This makes it a useful function to set up database
        connections or any type of set up required.

        This pre-invoke hook takes a sole parameter, a :class:`.ApplicationContext`.
        See :meth:`.Bot.before_invoke` for more info.

        Parameters
        ----------
        coro: :ref:`coroutine <coroutine>`
            The coroutine to register as the pre-invoke hook.

        Raises
        ------
        TypeError
            The coroutine passed is not actually a coroutine.
        """
        if not asyncio.iscoroutinefunction(coro):
            raise TypeError("The pre-invoke hook must be a coroutine.")

        self._before_invoke = coro
        return coro

    def after_invoke(self, coro):
        """A decorator that registers a coroutine as a post-invoke hook.
        A post-invoke hook is called directly after the command is
        called. This makes it a useful function to clean-up database
        connections or any type of clean up required.

        This post-invoke hook takes a sole parameter, a :class:`.ApplicationContext`.
        See :meth:`.Bot.after_invoke` for more info.

        Parameters
        ----------
        coro: :ref:`coroutine <coroutine>`
            The coroutine to register as the post-invoke hook.

        Raises
        ------
        TypeError
            The coroutine passed is not actually a coroutine.
        """
        if not asyncio.iscoroutinefunction(coro):
            raise TypeError("The post-invoke hook must be a coroutine.")

        self._after_invoke = coro
        return coro

    async def call_before_hooks(self, ctx: ApplicationContext) -> None:
        # now that we're done preparing we can call the pre-command hooks
        # first, call the command local hook:
        cog = self.cog
        if self._before_invoke is not None:
            # should be cog if @commands.before_invoke is used
            instance = getattr(self._before_invoke, "__self__", cog)
            # __self__ only exists for methods, not functions
            # however, if @command.before_invoke is used, it will be a function
            if instance:
                await self._before_invoke(instance, ctx)  # type: ignore
            else:
                await self._before_invoke(ctx)  # type: ignore

        # call the cog local hook if applicable:
        if cog is not None:
            hook = cog.__class__._get_overridden_method(cog.cog_before_invoke)
            if hook is not None:
                await hook(ctx)

        # call the bot global hook if necessary
        hook = ctx.bot._before_invoke
        if hook is not None:
            await hook(ctx)

    async def call_after_hooks(self, ctx: ApplicationContext) -> None:
        cog = self.cog
        if self._after_invoke is not None:
            instance = getattr(self._after_invoke, "__self__", cog)
            if instance:
                await self._after_invoke(instance, ctx)  # type: ignore
            else:
                await self._after_invoke(ctx)  # type: ignore

        # call the cog local hook if applicable:
        if cog is not None:
            hook = cog.__class__._get_overridden_method(cog.cog_after_invoke)
            if hook is not None:
                await hook(ctx)

        hook = ctx.bot._after_invoke
        if hook is not None:
            await hook(ctx)

    @property
    def cooldown(self):
        return self._buckets._cooldown

    @property
    def full_parent_name(self) -> str:
        """Retrieves the fully qualified parent command name.

        This the base command name required to execute it. For example,
        in ``/one two three`` the parent name would be ``one two``.
        """
        entries = []
        command = self
        while command.parent is not None and hasattr(command.parent, "name"):
            command = command.parent
            entries.append(command.name)

        return " ".join(reversed(entries))

    @property
    def qualified_name(self) -> str:
        """Retrieves the fully qualified command name.

        This is the full parent name with the command name as well.
        For example, in ``/one two three`` the qualified name would be
        ``one two three``.
        """

        parent = self.full_parent_name

        if parent:
            return f"{parent} {self.name}"
        else:
            return self.name

    @property
    def qualified_id(self) -> int:
        """Retrieves the fully qualified command ID.

        This is the root parent ID. For example, in ``/one two three``
        the qualified ID would return ``one.id``.
        """
        if self.id is None:
            return self.parent.qualified_id
        return self.id

    def to_dict(self) -> dict[str, Any]:
        raise NotImplementedError

    def __str__(self) -> str:
        return self.qualified_name

    def _set_cog(self, cog):
        self.cog = cog
>>>>>>> 46f971cf


class SlashCommand(ApplicationCommand):
    """A class that implements the protocol for a slash command.

    These are not created manually, instead they are created via the
    decorator or functional interface.

    This is a subclass of :class:`.Invokable`.

    .. versionadded:: 2.0

    Attributes
    ----------
    guild_ids: Optional[List[:class:`int`]]
        The ids of the guilds where this command will be registered.
    options: List[:class:`Option`]
        The parameters for this command.
    parent: Optional[:class:`SlashCommandGroup`]
        The parent group that this command belongs to.
    mention: :class:`str`
        Returns a string that allows you to mention the slash command.
    guild_only: :class:`bool`
        Whether the command should only be usable inside a guild.
    nsfw: :class:`bool`
        Whether the command should be restricted to 18+ channels and users.
        Apps intending to be listed in the App Directory cannot have NSFW commands.
    default_member_permissions: :class:`~discord.Permissions`
        The default permissions a member needs to be able to run the command.
    name_localizations: Optional[Dict[:class:`str`, :class:`str`]]
        The name localizations for this command. The values of this should be ``"locale": "name"``. See
        `here <https://discord.com/developers/docs/reference#locales>`_ for a list of valid locales.
    description_localizations: Optional[Dict[:class:`str`, :class:`str`]]
        The description localizations for this command. The values of this should be ``"locale": "description"``.
        See `here <https://discord.com/developers/docs/reference#locales>`_ for a list of valid locales.
    """

    type = 1

    def __new__(cls, *args, **kwargs) -> SlashCommand:
        self = super().__new__(cls)

        self.__original_kwargs__ = kwargs.copy()
        return self

    def __init__(self, func: Callable, *args, **kwargs) -> None:
        super().__init__(func, **kwargs)

        self.name_localizations: dict[str, str] | None = kwargs.get(
            "name_localizations", None
        )
        _validate_names(self)

        description = kwargs.get("description") or (
            inspect.cleandoc(func.__doc__).splitlines()[0]
            if func.__doc__ is not None
            else "No description provided"
        )

        self.description: str = description
        self.description_localizations: dict[str, str] | None = kwargs.get(
            "description_localizations", None
        )
        _validate_descriptions(self)

        self.attached_to_group: bool = False

        self.options: list[Option] = kwargs.get("options", [])

    def _validate_parameters(self):
        params = self._get_signature_parameters()
        if kwop := self.options:
            self.options: list[Option] = self._match_option_param_names(params, kwop)
        else:
            self.options: list[Option] = self._parse_options(params)

    def _check_required_params(self, params):
        params = iter(params.items())
        required_params = (
            ["self", "context"] if self.attached_to_group or self.cog else ["context"]
        )
        for p in required_params:
            try:
                next(params)
            except StopIteration:
                raise ClientException(
                    f'Callback for {self.name} command is missing "{p}" parameter.'
                )

        return params

    def _parse_options(self, params, *, check_params: bool = True) -> list[Option]:
        if check_params:
            params = self._check_required_params(params)

        final_options = []
        for p_name, p_obj in params:
            option = p_obj.annotation
            if option == inspect.Parameter.empty:
                option = str

            if self._is_typing_union(option):
                if self._is_typing_optional(option):
                    option = Option(option.__args__[0], default=None)
                else:
                    option = Option(option.__args__)

            if not isinstance(option, Option):
                if isinstance(p_obj.default, Option):
                    p_obj.default.input_type = SlashCommandOptionType.from_datatype(
                        option
                    )
                    option = p_obj.default
                else:
                    option = Option(option)

            if option.default is None and not p_obj.default == inspect.Parameter.empty:
                if isinstance(p_obj.default, type) and issubclass(
                    p_obj.default, (DiscordEnum, Enum)
                ):
                    option = Option(p_obj.default)
                elif (
                    isinstance(p_obj.default, Option)
                    and not (default := p_obj.default.default) is None
                ):
                    option.default = default
                else:
                    option.default = p_obj.default
                    option.required = False
            if option.name is None:
                option.name = p_name
            if option.name != p_name or option._parameter_name is None:
                option._parameter_name = p_name

            _validate_names(option)
            _validate_descriptions(option)

            final_options.append(option)

        return final_options

    def _match_option_param_names(self, params, options: list[Option]):
        params = self._check_required_params(params)

        check_annotations: list[Callable[[Option, type], bool]] = [
            lambda o, a: o.input_type == SlashCommandOptionType.string
            and o.converter is not None,  # pass on converters
            lambda o, a: isinstance(
                o.input_type, SlashCommandOptionType
            ),  # pass on slash cmd option type enums
            lambda o, a: isinstance(o._raw_type, tuple) and a == Union[o._raw_type],  # type: ignore # union types
            lambda o, a: self._is_typing_optional(a)
            and not o.required
            and o._raw_type in a.__args__,  # optional
            lambda o, a: isinstance(a, type)
            and issubclass(a, o._raw_type),  # 'normal' types
        ]
        for o in options:
            _validate_names(o)
            _validate_descriptions(o)
            try:
                p_name, p_obj = next(params)
            except StopIteration:  # not enough params for all the options
                raise ClientException("Too many arguments passed to the options kwarg.")
            p_obj = p_obj.annotation

            if not any(check(o, p_obj) for check in check_annotations):
                raise TypeError(
                    f"Parameter {p_name} does not match input type of {o.name}."
                )
            o._parameter_name = p_name

        left_out_params = OrderedDict()
        for k, v in params:
            left_out_params[k] = v
        options.extend(self._parse_options(left_out_params, check_params=False))

        return options

    def _is_typing_union(self, annotation):
        return getattr(annotation, "__origin__", None) is Union or type(
            annotation
        ) is getattr(
            types, "UnionType", Union
        )  # type: ignore

    def _is_typing_optional(self, annotation):
        return self._is_typing_union(annotation) and type(None) in annotation.__args__  # type: ignore

    @property
    def cog(self):
        return getattr(self, "_cog", MISSING)

    @cog.setter
    def cog(self, val):
        if not hasattr(self, "_cog"):
            self._cog = MISSING
        else:
            self._cog = val
            self._validate_parameters()

    @property
    def is_subcommand(self) -> bool:
        return self.parent is not None

    @property
    def mention(self) -> str:
        """:class:`str`: Returns a string that allows you to mention the slash command."""
        return f"</{self.qualified_name}:{self.qualified_id}>"

    def to_dict(self) -> dict:
        as_dict = {
            "name": self.name,
            "description": self.description,
            "options": [o.to_dict() for o in self.options],
        }
        if self.name_localizations is not None:
            as_dict["name_localizations"] = self.name_localizations
        if self.description_localizations is not None:
            as_dict["description_localizations"] = self.description_localizations
        if self.is_subcommand:
            as_dict["type"] = SlashCommandOptionType.sub_command.value

        if self.guild_only is not None:
            as_dict["dm_permission"] = not self.guild_only

        if self.nsfw is not None:
            as_dict["nsfw"] = self.nsfw

        if self.default_member_permissions is not None:
            as_dict[
                "default_member_permissions"
            ] = self.default_member_permissions.value

        return as_dict

    async def _parse_arguments(self, ctx: ApplicationContext) -> None:
        ctx.args = [ctx] if self.cog is None else [self.cog, ctx]

        # TODO: Parse the args better
        kwargs = {}
        for arg in ctx.interaction.data.get("options", []):
            op = find(lambda x: x.name == arg["name"], self.options)
            if op is None:
                continue
            arg = arg["value"]

            # Checks if input_type is user, role or channel
            if op.input_type in (
                SlashCommandOptionType.user,
                SlashCommandOptionType.role,
                SlashCommandOptionType.channel,
                SlashCommandOptionType.attachment,
                SlashCommandOptionType.mentionable,
            ):
                resolved = ctx.interaction.data.get("resolved", {})
                if (
                    op.input_type
                    in (SlashCommandOptionType.user, SlashCommandOptionType.mentionable)
                    and (_data := resolved.get("members", {}).get(arg)) is not None
                ):
                    # The option type is a user, we resolved a member from the snowflake and assigned it to _data
                    if (_user_data := resolved.get("users", {}).get(arg)) is not None:
                        # We resolved the user from the user id
                        _data["user"] = _user_data
                    cache_flag = ctx.interaction._state.member_cache_flags.interaction
                    arg = ctx.guild._get_and_update_member(_data, int(arg), cache_flag)
                elif op.input_type is SlashCommandOptionType.mentionable:
                    if (_data := resolved.get("users", {}).get(arg)) is not None:
                        arg = User(state=ctx.interaction._state, data=_data)
                    elif (_data := resolved.get("roles", {}).get(arg)) is not None:
                        arg = Role(
                            state=ctx.interaction._state, data=_data, guild=ctx.guild
                        )
                    else:
                        arg = Object(id=int(arg))
                elif (
                    _data := resolved.get(f"{op.input_type.name}s", {}).get(arg)
                ) is not None:
                    if op.input_type is SlashCommandOptionType.channel and (
                        int(arg) in ctx.guild._channels
                        or int(arg) in ctx.guild._threads
                    ):
                        arg = ctx.guild.get_channel_or_thread(int(arg))
                        _data["_invoke_flag"] = True
                        arg._update(_data) if isinstance(arg, Thread) else arg._update(
                            ctx.guild, _data
                        )
                    else:
                        obj_type = None
                        kw = {}
                        if op.input_type is SlashCommandOptionType.user:
                            obj_type = User
                        elif op.input_type is SlashCommandOptionType.role:
                            obj_type = Role
                            kw["guild"] = ctx.guild
                        elif op.input_type is SlashCommandOptionType.channel:
                            # NOTE:
                            # This is a fallback in case the channel/thread is not found in the
                            # guild's channels/threads. For channels, if this fallback occurs, at the very minimum,
                            # permissions will be incorrect due to a lack of permission_overwrite data.
                            # For threads, if this fallback occurs, info like thread owner id, message count,
                            # flags, and more will be missing due to a lack of data sent by Discord.
                            obj_type = _threaded_guild_channel_factory(_data["type"])[0]
                            kw["guild"] = ctx.guild
                        elif op.input_type is SlashCommandOptionType.attachment:
                            obj_type = Attachment
                        arg = obj_type(state=ctx.interaction._state, data=_data, **kw)
                else:
                    # We couldn't resolve the object, so we just return an empty object
                    arg = Object(id=int(arg))

            elif (
                op.input_type == SlashCommandOptionType.string
                and (converter := op.converter) is not None
            ):
                from discord.ext.commands import Converter

                if isinstance(converter, Converter):
                    if isinstance(converter, type):
                        arg = await converter().convert(ctx, arg)
                    else:
                        arg = await converter.convert(ctx, arg)

            elif op._raw_type in (
                SlashCommandOptionType.integer,
                SlashCommandOptionType.number,
                SlashCommandOptionType.string,
                SlashCommandOptionType.boolean,
            ):
                pass

            elif issubclass(op._raw_type, Enum):
                if isinstance(arg, str) and arg.isdigit():
                    try:
                        arg = op._raw_type(int(arg))
                    except ValueError:
                        arg = op._raw_type(arg)
                elif choice := find(lambda c: c.value == arg, op.choices):
                    arg = getattr(op._raw_type, choice.name)

            kwargs[op._parameter_name] = arg

        for o in self.options:
            if o._parameter_name not in kwargs:
                kwargs[o._parameter_name] = o.default

        ctx.kwargs = kwargs

    async def invoke_autocomplete_callback(self, ctx: AutocompleteContext):
        values = {i.name: i.default for i in self.options}

        for op in ctx.interaction.data.get("options", []):
            if op.get("focused", False):
                option = find(lambda o: o.name == op["name"], self.options)
                values.update(
                    {i["name"]: i["value"] for i in ctx.interaction.data["options"]}
                )
                ctx.command = self
                ctx.focused = option
                ctx.value = op.get("value")
                ctx.options = values

                if len(inspect.signature(option.autocomplete).parameters) == 2:
                    instance = getattr(option.autocomplete, "__self__", ctx.cog)
                    result = option.autocomplete(instance, ctx)
                else:
                    result = option.autocomplete(ctx)

                if asyncio.iscoroutinefunction(option.autocomplete):
                    result = await result

                choices = [
                    o if isinstance(o, OptionChoice) else OptionChoice(o)
                    for o in result
                ][:25]
                return await ctx.interaction.response.send_autocomplete_result(
                    choices=choices
                )


# TODO: implement with GroupMixin maybe
class SlashCommandGroup(ApplicationCommand):
    """A class that implements the protocol for a slash command group.

    These can be created manually, but they should be created via the
    decorator or functional interface.

    This is a subclass of :class:`.Invokable`.

    .. versionadded:: 2.0

    Attributes
    ----------
    description: Optional[:class:`str`]
        The description for the command.
    guild_ids: Optional[List[:class:`int`]]
        The ids of the guilds where this command will be registered.
    parent: Optional[:class:`SlashCommandGroup`]
        The parent group that this group belongs to. ``None`` if there
        isn't one.
    guild_only: :class:`bool`
        Whether the command should only be usable inside a guild.
    nsfw: :class:`bool`
        Whether the command should be restricted to 18+ channels and users.
        Apps intending to be listed in the App Directory cannot have NSFW commands.
    default_member_permissions: :class:`~discord.Permissions`
        The default permissions a member needs to be able to run the command.
    name_localizations: Optional[Dict[:class:`str`, :class:`str`]]
        The name localizations for this command. The values of this should be ``"locale": "name"``. See
        `here <https://discord.com/developers/docs/reference#locales>`_ for a list of valid locales.
    description_localizations: Optional[Dict[:class:`str`, :class:`str`]]
        The description localizations for this command. The values of this should be ``"locale": "description"``.
        See `here <https://discord.com/developers/docs/reference#locales>`_ for a list of valid locales.
    """

    __initial_commands__: list[SlashCommand | SlashCommandGroup]
    type = 1

    def __new__(cls, *args, **kwargs) -> SlashCommandGroup:
        self = super().__new__(cls)
        self.__original_kwargs__ = kwargs.copy()

        self.__initial_commands__ = []
        for i, c in cls.__dict__.items():
            if isinstance(c, type) and SlashCommandGroup in c.__bases__:
                c = c(
                    c.__name__,
                    (
                        inspect.cleandoc(cls.__doc__).splitlines()[0]
                        if cls.__doc__ is not None
                        else "No description provided"
                    ),
                )
            if isinstance(c, (SlashCommand, SlashCommandGroup)):
                c.parent = self
                c.attached_to_group = True
                self.__initial_commands__.append(c)

        return self

    def __init__(
        self,
        name: str,
        description: str | None = None,
        guild_ids: list[int] | None = None,
        parent: SlashCommandGroup | None = None,
        **kwargs,
    ) -> None:
        self.name = str(name)
        self.description = description or "No description provided"
        validate_chat_input_name(self.name)
        validate_chat_input_description(self.description)
        self.input_type = SlashCommandOptionType.sub_command_group
        self.subcommands: list[
            SlashCommand | SlashCommandGroup
        ] = self.__initial_commands__
        self.guild_ids = guild_ids
        self.parent = parent
        self.attached_to_group: bool = False
        self.checks = kwargs.get("checks", [])

        self._before_invoke = None
        self._after_invoke = None
        self.cog = MISSING
        self.id = None

        # Permissions
        self.default_member_permissions: Permissions | None = kwargs.get(
            "default_member_permissions", None
        )
        self.guild_only: bool | None = kwargs.get("guild_only", None)
        self.nsfw: bool | None = kwargs.get("nsfw", None)

        self.name_localizations: dict[str, str] | None = kwargs.get(
            "name_localizations", None
        )
        self.description_localizations: dict[str, str] | None = kwargs.get(
            "description_localizations", None
        )

    @property
    def module(self) -> str | None:
        return self.__module__

    def to_dict(self) -> dict:
        as_dict = {
            "name": self.name,
            "description": self.description,
            "options": [c.to_dict() for c in self.subcommands],
        }
        if self.name_localizations is not None:
            as_dict["name_localizations"] = self.name_localizations
        if self.description_localizations is not None:
            as_dict["description_localizations"] = self.description_localizations

        if self.parent is not None:
            as_dict["type"] = self.input_type.value

        if self.guild_only is not None:
            as_dict["dm_permission"] = not self.guild_only

        if self.nsfw is not None:
            as_dict["nsfw"] = self.nsfw

        if self.default_member_permissions is not None:
            as_dict[
                "default_member_permissions"
            ] = self.default_member_permissions.value

        return as_dict

    def add_command(self, command: SlashCommand) -> None:
        # check if subcommand has no cog set
        # also check if cog is MISSING because it
        # might not have been set by the cog yet
        if command.cog is MISSING and self.cog is not MISSING:
            command.cog = self.cog

        self.subcommands.append(command)

    def command(
        self, cls: type[T] = SlashCommand, **kwargs
    ) -> Callable[[Callable], SlashCommand]:
        def wrap(func) -> T:
            command = cls(func, parent=self, **kwargs)
            self.add_command(command)
            return command

        return wrap

    def create_subgroup(
        self,
        name: str,
        description: str | None = None,
        guild_ids: list[int] | None = None,
        **kwargs,
    ) -> SlashCommandGroup:
        """
        Creates a new subgroup for this SlashCommandGroup.

        Parameters
        ----------
        name: :class:`str`
            The name of the group to create.
        description: Optional[:class:`str`]
            The description of the group to create.
        guild_ids: Optional[List[:class:`int`]]
            A list of the IDs of each guild this group should be added to, making it a guild command.
            This will be a global command if ``None`` is passed.
        guild_only: :class:`bool`
            Whether the command should only be usable inside a guild.
        nsfw: :class:`bool`
            Whether the command should be restricted to 18+ channels and users.
            Apps intending to be listed in the App Directory cannot have NSFW commands.
        default_member_permissions: :class:`~discord.Permissions`
            The default permissions a member needs to be able to run the command.
        checks: List[Callable[[:class:`.ApplicationContext`], :class:`bool`]]
            A list of predicates that verifies if the command could be executed
            with the given :class:`.ApplicationContext` as the sole parameter. If an exception
            is necessary to be thrown to signal failure, then one inherited from
            :exc:`.ApplicationCommandError` should be used. Note that if the checks fail then
            :exc:`.CheckFailure` exception is raised to the :func:`.on_application_command_error`
            event.
        name_localizations: Optional[Dict[:class:`str`, :class:`str`]]
            The name localizations for this command. The values of this should be ``"locale": "name"``. See
            `here <https://discord.com/developers/docs/reference#locales>`_ for a list of valid locales.
        description_localizations: Optional[Dict[:class:`str`, :class:`str`]]
            The description localizations for this command. The values of this should be ``"locale": "description"``.
            See `here <https://discord.com/developers/docs/reference#locales>`_ for a list of valid locales.

        Returns
        -------
        SlashCommandGroup
            The slash command group that was created.
        """

        if self.parent is not None:
            raise Exception(
                "A command subgroup can only have commands and not any more groups."
            )

        sub_command_group = SlashCommandGroup(
            name, description, guild_ids, parent=self, **kwargs
        )
        self.subcommands.append(sub_command_group)
        return sub_command_group

    def subgroup(
        self,
        name: str | None = None,
        description: str | None = None,
        guild_ids: list[int] | None = None,
    ) -> Callable[[type[SlashCommandGroup]], SlashCommandGroup]:
        """A shortcut decorator that initializes the provided subclass of :class:`.SlashCommandGroup`
        as a subgroup.

        .. versionadded:: 2.0

        Parameters
        ----------
        name: Optional[:class:`str`]
            The name of the group to create. This will resolve to the name of the decorated class if ``None`` is passed.
        description: Optional[:class:`str`]
            The description of the group to create.
        guild_ids: Optional[List[:class:`int`]]
            A list of the IDs of each guild this group should be added to, making it a guild command.
            This will be a global command if ``None`` is passed.

        Returns
        -------
        Callable[[Type[SlashCommandGroup]], SlashCommandGroup]
            The slash command group that was created.
        """

        def inner(cls: type[SlashCommandGroup]) -> SlashCommandGroup:
            group = cls(
                name or cls.__name__,
                description
                or (
                    inspect.cleandoc(cls.__doc__).splitlines()[0]
                    if cls.__doc__ is not None
                    else "No description provided"
                ),
                guild_ids=guild_ids,
                parent=self,
            )
            self.add_command(group)
            return group

        return inner

    async def invoke(self, ctx: ApplicationContext) -> None:
        option = ctx.interaction.data["options"][0]
        resolved = ctx.interaction.data.get("resolved", None)
        command = find(lambda x: x.name == option["name"], self.subcommands)
        option["resolved"] = resolved
        ctx.interaction.data = option
        ctx.invoked_subcommand = command
        await command.invoke(ctx)

    async def invoke_autocomplete_callback(self, ctx: AutocompleteContext) -> None:
        option = ctx.interaction.data["options"][0]
        command = find(lambda x: x.name == option["name"], self.subcommands)
        ctx.interaction.data = option
        await command.invoke_autocomplete_callback(ctx)

    def walk_commands(self) -> Generator[SlashCommand, None, None]:
        """An iterator that recursively walks through all slash commands in this group.

        Yields
        ------
        :class:`.SlashCommand`
            A slash command from the group.
        """
        for command in self.subcommands:
            if isinstance(command, SlashCommandGroup):
                yield from command.walk_commands()
            yield command

    def _set_cog(self, cog):
        super()._set_cog(cog)
        for subcommand in self.subcommands:
            subcommand._set_cog(cog)


class ContextMenuCommand(ApplicationCommand):
    """A base class that implements the protocol for context menu commands.

    These are not meant to be directly used, same as :class:`ApplicationCommand`.

    This is a subclass of :class:`.Invokable` but does not support the ``parent`` attribute.

    .. versionadded:: 2.0

    Attributes
    ----------
    guild_ids: Optional[List[:class:`int`]]
        The ids of the guilds where this command will be registered.
    guild_only: :class:`bool`
        Whether the command should only be usable inside a guild.
    nsfw: :class:`bool`
        Whether the command should be restricted to 18+ channels and users.
        Apps intending to be listed in the App Directory cannot have NSFW commands.
    default_member_permissions: :class:`~discord.Permissions`
        The default permissions a member needs to be able to run the command.
    name_localizations: Optional[Dict[:class:`str`, :class:`str`]]
        The name localizations for this command. The values of this should be ``"locale": "name"``. See
        `here <https://discord.com/developers/docs/reference#locales>`_ for a list of valid locales.
    """

    def __new__(cls, *args, **kwargs) -> ContextMenuCommand:
        self = super().__new__(cls)

        self.__original_kwargs__ = kwargs.copy()
        return self

    def __init__(self, func: Callable, *args, **kwargs) -> None:
        super().__init__(func, **kwargs)

        self.name_localizations: dict[str, str] | None = kwargs.get(
            "name_localizations", None
        )

        # Discord API doesn't support setting descriptions for context menu commands, so it must be empty
        self.description = ""

        self.cog = None
        self.id = None

        self.validate_parameters()

        # Context Menu commands can't have parents
        self.parent = None

    def validate_parameters(self):
        params = self._get_signature_parameters()
        if list(params.items())[0][0] == "self":
            temp = list(params.items())
            temp.pop(0)
            params = dict(temp)
        params = iter(params)

        # next we have the 'ctx' as the next parameter
        try:
            next(params)
        except StopIteration:
            raise ClientException(
                f'Callback for {self.name} command is missing "ctx" parameter.'
            )

        # next we have the 'user/message' as the next parameter
        try:
            next(params)
        except StopIteration:
            cmd = "user" if type(self) == UserCommand else "message"
            raise ClientException(
                f'Callback for {self.name} command is missing "{cmd}" parameter.'
            )

        # next there should be no more parameters
        try:
            next(params)
            raise ClientException(
                f"Callback for {self.name} command has too many parameters."
            )
        except StopIteration:
            pass

    def to_dict(self) -> dict[str, str | int]:
        as_dict = {
            "name": self.name,
            "description": self.description,
            "type": self.type,
        }

        if self.guild_only is not None:
            as_dict["dm_permission"] = not self.guild_only

        if self.nsfw is not None:
            as_dict["nsfw"] = self.nsfw

        if self.default_member_permissions is not None:
            as_dict[
                "default_member_permissions"
            ] = self.default_member_permissions.value

        if self.name_localizations is not None:
            as_dict["name_localizations"] = self.name_localizations

        return as_dict


class UserCommand(ContextMenuCommand):
    """A class that implements the protocol for user context menu commands.

    These are not created manually, instead they are created via the
    decorator or functional interface.

    This is a subclass of :class:`.Invokable` but does not support the ``parent`` attribute.

    .. versionadded:: 2.0

    Attributes
    ----------
    guild_ids: Optional[List[:class:`int`]]
        The ids of the guilds where this command will be registered.
    """

    type = 2

    def __new__(cls, *args, **kwargs) -> UserCommand:
        self = super().__new__(cls)

        self.__original_kwargs__ = kwargs.copy()
        return self

    async def _invoke(self, ctx: ApplicationContext) -> None:
        if "members" not in ctx.interaction.data["resolved"]:
            _data = ctx.interaction.data["resolved"]["users"]
            for i, v in _data.items():
                v["id"] = int(i)
                user = v
            target = User(state=ctx.interaction._state, data=user)
        else:
            _data = ctx.interaction.data["resolved"]["members"]
            for i, v in _data.items():
                v["id"] = int(i)
                member = v
            _data = ctx.interaction.data["resolved"]["users"]
            for i, v in _data.items():
                v["id"] = int(i)
                user = v
            member["user"] = user
            target = Member(
                data=member,
                guild=ctx.interaction._state._get_guild(ctx.interaction.guild_id),
                state=ctx.interaction._state,
            )

        if self.cog is not None:
            await self.callback(self.cog, ctx, target)
        else:
            await self.callback(ctx, target)


class MessageCommand(ContextMenuCommand):
    """A class that implements the protocol for message context menu commands.

    These are not created manually, instead they are created via the
    decorator or functional interface.

    This is a subclass of :class:`.Invokable` but does not support the ``parent`` attribute.

    .. versionadded:: 2.0

    Attributes
    ----------
    guild_ids: Optional[List[:class:`int`]]
        The ids of the guilds where this command will be registered.
    """

    type = 3

    def __new__(cls, *args, **kwargs) -> MessageCommand:
        self = super().__new__(cls)

        self.__original_kwargs__ = kwargs.copy()
        return self

    async def _invoke(self, ctx: ApplicationContext):
        _data = ctx.interaction.data["resolved"]["messages"]
        for i, v in _data.items():
            v["id"] = int(i)
            message = v
        channel = ctx.interaction._state.get_channel(int(message["channel_id"]))
        if channel is None:
            author_id = int(message["author"]["id"])
            self_or_system_message: bool = ctx.bot.user.id == author_id or try_enum(
                MessageType, message["type"]
            ) not in (
                MessageType.default,
                MessageType.reply,
                MessageType.application_command,
                MessageType.thread_starter_message,
            )
            user_id = ctx.author.id if self_or_system_message else author_id
            data = await ctx.interaction._state.http.start_private_message(user_id)
            channel = ctx.interaction._state.add_dm_channel(data)

        target = Message(state=ctx.interaction._state, channel=channel, data=message)

        if self.cog is not None:
            await self.callback(self.cog, ctx, target)
        else:
            await self.callback(ctx, target)


def slash_command(**kwargs):
    """Decorator for slash commands that invokes :func:`application_command`.

    .. versionadded:: 2.0

    Returns
    -------
    Callable[..., :class:`.SlashCommand`]
        A decorator that converts the provided method into a :class:`.SlashCommand`.
    """
    return application_command(cls=SlashCommand, **kwargs)


def user_command(**kwargs):
    """Decorator for user commands that invokes :func:`application_command`.

    .. versionadded:: 2.0

    Returns
    -------
    Callable[..., :class:`.UserCommand`]
        A decorator that converts the provided method into a :class:`.UserCommand`.
    """
    return application_command(cls=UserCommand, **kwargs)


def message_command(**kwargs):
    """Decorator for message commands that invokes :func:`application_command`.

    .. versionadded:: 2.0

    Returns
    -------
    Callable[..., :class:`.MessageCommand`]
        A decorator that converts the provided method into a :class:`.MessageCommand`.
    """
    return application_command(cls=MessageCommand, **kwargs)


def application_command(cls=SlashCommand, **attrs):
    """A decorator that transforms a function into an :class:`.ApplicationCommand`. More specifically,
    one of :class:`.SlashCommand`, :class:`.UserCommand`, or :class:`.MessageCommand`. The exact class
    depends on the ``cls`` parameter.

    The ``description`` and ``name`` of the command are automatically inferred from the function name
    and function docstring.

    .. versionadded:: 2.0

    Parameters
    ----------
    cls: :class:`.ApplicationCommand`
        The class to construct with. By default, this is :class:`.SlashCommand`.
        You usually do not change this.
    attrs
        Keyword arguments to pass into the construction of the class denoted
        by ``cls``.

    Returns
    -------
    Callable[..., :class:`.ApplicationCommand`]
        A decorator that converts the provided method into an :class:`.ApplicationCommand`, or subclass of it.

    Raises
    ------
    TypeError
        If the function is not a coroutine or is already a command.
    """

    def decorator(func: Callable) -> cls:
        if isinstance(func, ApplicationCommand):
            func = func.callback
        elif not callable(func):
            raise TypeError(
                "func needs to be a callable or a subclass of ApplicationCommand."
            )
        return cls(func, **attrs)

    return decorator


def command(**kwargs):
    """An alias for :meth:`application_command`.

    .. note::
        This decorator is overridden by :func:`ext.commands.command`.

    .. versionadded:: 2.0

    Returns
    -------
    Callable[..., :class:`.ApplicationCommand`]
        A decorator that converts the provided method into an :class:`.ApplicationCommand`.
    """
    return application_command(**kwargs)


docs = "https://discord.com/developers/docs"
valid_locales = [
    "da",
    "de",
    "en-GB",
    "en-US",
    "es-ES",
    "fr",
    "hr",
    "it",
    "lt",
    "hu",
    "nl",
    "no",
    "pl",
    "pt-BR",
    "ro",
    "fi",
    "sv-SE",
    "vi",
    "tr",
    "cs",
    "el",
    "bg",
    "ru",
    "uk",
    "hi",
    "th",
    "zh-CN",
    "ja",
    "zh-TW",
    "ko",
]


# Validation
def validate_chat_input_name(name: Any, locale: str | None = None):
    # Must meet the regex ^[-_\w\d\u0901-\u097D\u0E00-\u0E7F]{1,32}$
    if locale is not None and locale not in valid_locales:
        raise ValidationError(
            f"Locale '{locale}' is not a valid locale, see {docs}/reference#locales for"
            " list of supported locales."
        )
    error = None
    if not isinstance(name, str):
        error = TypeError(
            f'Command names and options must be of type str. Received "{name}"'
        )
    elif not re.match(r"^[-_\w\d\u0901-\u097D\u0E00-\u0E7F]{1,32}$", name):
        error = ValidationError(
            r"Command names and options must follow the regex"
            r" \"^[-_\w\d\u0901-\u097D\u0E00-\u0E7F]{1,32}$\". "
            "For more information, see"
            f" {docs}/interactions/application-commands#application-command-object-"
            f'application-command-naming. Received "{name}"'
        )
    elif (
        name.lower() != name
    ):  # Can't use islower() as it fails if none of the chars can be lowered. See #512.
        error = ValidationError(
            f'Command names and options must be lowercase. Received "{name}"'
        )

    if error:
        if locale:
            error.args = (f"{error.args[0]} in locale {locale}",)
        raise error


def validate_chat_input_description(description: Any, locale: str | None = None):
    if locale is not None and locale not in valid_locales:
        raise ValidationError(
            f"Locale '{locale}' is not a valid locale, see {docs}/reference#locales for"
            " list of supported locales."
        )
    error = None
    if not isinstance(description, str):
        error = TypeError(
            "Command and option description must be of type str. Received"
            f' "{description}"'
        )
    elif not 1 <= len(description) <= 100:
        error = ValidationError(
            "Command and option description must be 1-100 characters long. Received"
            f' "{description}"'
        )

    if error:
        if locale:
            error.args = (f"{error.args[0]} in locale {locale}",)
        raise error<|MERGE_RESOLUTION|>--- conflicted
+++ resolved
@@ -103,6 +103,7 @@
     """
 
     cog = None
+    parent: ApplicationCommand
 
     def __init__(self, func: Callable, **kwargs) -> None:
         super().__init__(func, **kwargs)
@@ -135,355 +136,11 @@
             isinstance(other, self.__class__) and self.parent == other.parent and check
         )
 
-<<<<<<< HEAD
     def _get_signature_parameters(self):
         return OrderedDict(inspect.signature(self.callback).parameters)
 
     async def _dispatch_error(self, ctx: BaseContext, error: Exception) -> None:
         ctx.bot.dispatch("application_command_error", ctx, error)
-=======
-    async def __call__(self, ctx, *args, **kwargs):
-        """|coro|
-        Calls the command's callback.
-
-        This method bypasses all checks that a command has and does not
-        convert the arguments beforehand, so take care to pass the correct
-        arguments in.
-        """
-        if self.cog is not None:
-            return await self.callback(self.cog, ctx, *args, **kwargs)
-        return await self.callback(ctx, *args, **kwargs)
-
-    @property
-    def callback(
-        self,
-    ) -> (
-        Callable[Concatenate[CogT, ApplicationContext, P], Coro[T]]
-        | Callable[Concatenate[ApplicationContext, P], Coro[T]]
-    ):
-        return self._callback
-
-    @callback.setter
-    def callback(
-        self,
-        function: (
-            Callable[Concatenate[CogT, ApplicationContext, P], Coro[T]]
-            | Callable[Concatenate[ApplicationContext, P], Coro[T]]
-        ),
-    ) -> None:
-        self._callback = function
-        unwrap = unwrap_function(function)
-        self.module = unwrap.__module__
-
-    def _prepare_cooldowns(self, ctx: ApplicationContext):
-        if self._buckets.valid:
-            current = datetime.datetime.now().timestamp()
-            bucket = self._buckets.get_bucket(ctx, current)  # type: ignore # ctx instead of non-existent message
-
-            if bucket is not None:
-                retry_after = bucket.update_rate_limit(current)
-
-                if retry_after:
-                    from ..ext.commands.errors import CommandOnCooldown
-
-                    raise CommandOnCooldown(bucket, retry_after, self._buckets.type)  # type: ignore
-
-    async def prepare(self, ctx: ApplicationContext) -> None:
-        # This should be same across all 3 types
-        ctx.command = self
-
-        if not await self.can_run(ctx):
-            raise CheckFailure(
-                f"The check functions for the command {self.name} failed"
-            )
-
-        if hasattr(self, "_max_concurrency"):
-            if self._max_concurrency is not None:
-                # For this application, context can be duck-typed as a Message
-                await self._max_concurrency.acquire(ctx)  # type: ignore # ctx instead of non-existent message
-
-            try:
-                self._prepare_cooldowns(ctx)
-                await self.call_before_hooks(ctx)
-            except:
-                if self._max_concurrency is not None:
-                    await self._max_concurrency.release(ctx)  # type: ignore # ctx instead of non-existent message
-                raise
-
-    def is_on_cooldown(self, ctx: ApplicationContext) -> bool:
-        """Checks whether the command is currently on cooldown.
-
-        .. note::
-
-            This uses the current time instead of the interaction time.
-
-        Parameters
-        ----------
-        ctx: :class:`.ApplicationContext`
-            The invocation context to use when checking the command's cooldown status.
-
-        Returns
-        -------
-        :class:`bool`
-            A boolean indicating if the command is on cooldown.
-        """
-        if not self._buckets.valid:
-            return False
-
-        bucket = self._buckets.get_bucket(ctx)
-        current = utcnow().timestamp()
-        return bucket.get_tokens(current) == 0
-
-    def reset_cooldown(self, ctx: ApplicationContext) -> None:
-        """Resets the cooldown on this command.
-
-        Parameters
-        ----------
-        ctx: :class:`.ApplicationContext`
-            The invocation context to reset the cooldown under.
-        """
-        if self._buckets.valid:
-            bucket = self._buckets.get_bucket(ctx)  # type: ignore # ctx instead of non-existent message
-            bucket.reset()
-
-    def get_cooldown_retry_after(self, ctx: ApplicationContext) -> float:
-        """Retrieves the amount of seconds before this command can be tried again.
-
-        .. note::
-
-            This uses the current time instead of the interaction time.
-
-        Parameters
-        ----------
-        ctx: :class:`.ApplicationContext`
-            The invocation context to retrieve the cooldown from.
-
-        Returns
-        -------
-        :class:`float`
-            The amount of time left on this command's cooldown in seconds.
-            If this is ``0.0`` then the command isn't on cooldown.
-        """
-        if self._buckets.valid:
-            bucket = self._buckets.get_bucket(ctx)
-            current = utcnow().timestamp()
-            return bucket.get_retry_after(current)
-
-        return 0.0
-
-    async def invoke(self, ctx: ApplicationContext) -> None:
-        await self.prepare(ctx)
-
-        injected = hooked_wrapped_callback(self, ctx, self._invoke)
-        await injected(ctx)
-
-    async def can_run(self, ctx: ApplicationContext) -> bool:
-        if not await ctx.bot.can_run(ctx):
-            raise CheckFailure(
-                f"The global check functions for command {self.name} failed."
-            )
-
-        predicates = self.checks
-        if self.parent is not None:
-            # parent checks should be run first
-            predicates = self.parent.checks + predicates
-
-        cog = self.cog
-        if cog is not None:
-            local_check = cog._get_overridden_method(cog.cog_check)
-            if local_check is not None:
-                ret = await maybe_coroutine(local_check, ctx)
-                if not ret:
-                    return False
-
-        if not predicates:
-            # since we have no checks, then we just return True.
-            return True
-
-        return await async_all(predicate(ctx) for predicate in predicates)  # type: ignore
-
-    async def dispatch_error(self, ctx: ApplicationContext, error: Exception) -> None:
-        ctx.command_failed = True
-        cog = self.cog
-        try:
-            coro = self.on_error
-        except AttributeError:
-            pass
-        else:
-            injected = wrap_callback(coro)
-            if cog is not None:
-                await injected(cog, ctx, error)
-            else:
-                await injected(ctx, error)
-
-        try:
-            if cog is not None:
-                local = cog.__class__._get_overridden_method(cog.cog_command_error)
-                if local is not None:
-                    wrapped = wrap_callback(local)
-                    await wrapped(ctx, error)
-        finally:
-            ctx.bot.dispatch("application_command_error", ctx, error)
-
-    def _get_signature_parameters(self):
-        return OrderedDict(inspect.signature(self.callback).parameters)
-
-    def error(self, coro):
-        """A decorator that registers a coroutine as a local error handler.
-
-        A local error handler is an :func:`.on_command_error` event limited to
-        a single command. However, the :func:`.on_command_error` is still
-        invoked afterwards as the catch-all.
-
-        Parameters
-        ----------
-        coro: :ref:`coroutine <coroutine>`
-            The coroutine to register as the local error handler.
-
-        Raises
-        ------
-        TypeError
-            The coroutine passed is not actually a coroutine.
-        """
-
-        if not asyncio.iscoroutinefunction(coro):
-            raise TypeError("The error handler must be a coroutine.")
-
-        self.on_error = coro
-        return coro
-
-    def has_error_handler(self) -> bool:
-        """Checks whether the command has an error handler registered."""
-        return hasattr(self, "on_error")
-
-    def before_invoke(self, coro):
-        """A decorator that registers a coroutine as a pre-invoke hook.
-        A pre-invoke hook is called directly before the command is
-        called. This makes it a useful function to set up database
-        connections or any type of set up required.
-
-        This pre-invoke hook takes a sole parameter, a :class:`.ApplicationContext`.
-        See :meth:`.Bot.before_invoke` for more info.
-
-        Parameters
-        ----------
-        coro: :ref:`coroutine <coroutine>`
-            The coroutine to register as the pre-invoke hook.
-
-        Raises
-        ------
-        TypeError
-            The coroutine passed is not actually a coroutine.
-        """
-        if not asyncio.iscoroutinefunction(coro):
-            raise TypeError("The pre-invoke hook must be a coroutine.")
-
-        self._before_invoke = coro
-        return coro
-
-    def after_invoke(self, coro):
-        """A decorator that registers a coroutine as a post-invoke hook.
-        A post-invoke hook is called directly after the command is
-        called. This makes it a useful function to clean-up database
-        connections or any type of clean up required.
-
-        This post-invoke hook takes a sole parameter, a :class:`.ApplicationContext`.
-        See :meth:`.Bot.after_invoke` for more info.
-
-        Parameters
-        ----------
-        coro: :ref:`coroutine <coroutine>`
-            The coroutine to register as the post-invoke hook.
-
-        Raises
-        ------
-        TypeError
-            The coroutine passed is not actually a coroutine.
-        """
-        if not asyncio.iscoroutinefunction(coro):
-            raise TypeError("The post-invoke hook must be a coroutine.")
-
-        self._after_invoke = coro
-        return coro
-
-    async def call_before_hooks(self, ctx: ApplicationContext) -> None:
-        # now that we're done preparing we can call the pre-command hooks
-        # first, call the command local hook:
-        cog = self.cog
-        if self._before_invoke is not None:
-            # should be cog if @commands.before_invoke is used
-            instance = getattr(self._before_invoke, "__self__", cog)
-            # __self__ only exists for methods, not functions
-            # however, if @command.before_invoke is used, it will be a function
-            if instance:
-                await self._before_invoke(instance, ctx)  # type: ignore
-            else:
-                await self._before_invoke(ctx)  # type: ignore
-
-        # call the cog local hook if applicable:
-        if cog is not None:
-            hook = cog.__class__._get_overridden_method(cog.cog_before_invoke)
-            if hook is not None:
-                await hook(ctx)
-
-        # call the bot global hook if necessary
-        hook = ctx.bot._before_invoke
-        if hook is not None:
-            await hook(ctx)
-
-    async def call_after_hooks(self, ctx: ApplicationContext) -> None:
-        cog = self.cog
-        if self._after_invoke is not None:
-            instance = getattr(self._after_invoke, "__self__", cog)
-            if instance:
-                await self._after_invoke(instance, ctx)  # type: ignore
-            else:
-                await self._after_invoke(ctx)  # type: ignore
-
-        # call the cog local hook if applicable:
-        if cog is not None:
-            hook = cog.__class__._get_overridden_method(cog.cog_after_invoke)
-            if hook is not None:
-                await hook(ctx)
-
-        hook = ctx.bot._after_invoke
-        if hook is not None:
-            await hook(ctx)
-
-    @property
-    def cooldown(self):
-        return self._buckets._cooldown
-
-    @property
-    def full_parent_name(self) -> str:
-        """Retrieves the fully qualified parent command name.
-
-        This the base command name required to execute it. For example,
-        in ``/one two three`` the parent name would be ``one two``.
-        """
-        entries = []
-        command = self
-        while command.parent is not None and hasattr(command.parent, "name"):
-            command = command.parent
-            entries.append(command.name)
-
-        return " ".join(reversed(entries))
-
-    @property
-    def qualified_name(self) -> str:
-        """Retrieves the fully qualified command name.
-
-        This is the full parent name with the command name as well.
-        For example, in ``/one two three`` the qualified name would be
-        ``one two three``.
-        """
-
-        parent = self.full_parent_name
-
-        if parent:
-            return f"{parent} {self.name}"
-        else:
-            return self.name
 
     @property
     def qualified_id(self) -> int:
@@ -499,12 +156,6 @@
     def to_dict(self) -> dict[str, Any]:
         raise NotImplementedError
 
-    def __str__(self) -> str:
-        return self.qualified_name
-
-    def _set_cog(self, cog):
-        self.cog = cog
->>>>>>> 46f971cf
 
 
 class SlashCommand(ApplicationCommand):
