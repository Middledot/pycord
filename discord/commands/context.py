--- conflicted
+++ resolved
@@ -99,15 +99,8 @@
         self.value: str = None  # type: ignore
         self.options: dict = None  # type: ignore
 
-<<<<<<< HEAD
     async def reinvoke(self, *, call_hooks: bool = False, restart: bool = True) -> None:
         """|coro|
-=======
-        self._state: ConnectionState = self.interaction._state
-
-    async def _get_channel(self) -> InteractionChannel | None:
-        return self.interaction.channel
->>>>>>> 9b7f5c6b
 
         Calls the command again.
 
@@ -123,7 +116,7 @@
             fail again.
 
         Parameters
-        ------------
+        ----------
         call_hooks: :class:`bool`
             Whether to call the before and after invoke hooks.
         restart: :class:`bool`
@@ -136,7 +129,6 @@
         ValueError
             The context to reinvoke is not valid.
         """
-<<<<<<< HEAD
         cmd = self.command
         if cmd is None:
             raise ValueError("This context is not valid.")
@@ -154,37 +146,6 @@
     @property
     def source(self) -> Interaction:
         return self.interaction
-=======
-        return await command(self, *args, **kwargs)
-
-    @cached_property
-    def channel(self) -> InteractionChannel | None:
-        """Union[:class:`abc.GuildChannel`, :class:`PartialMessageable`, :class:`Thread`]:
-        Returns the channel associated with this context's command. Shorthand for :attr:`.Interaction.channel`.
-        """
-        return self.interaction.channel
-
-    @cached_property
-    def channel_id(self) -> int | None:
-        """:class:`int`: Returns the ID of the channel associated with this context's command.
-        Shorthand for :attr:`.Interaction.channel_id`.
-        """
-        return self.interaction.channel_id
-
-    @cached_property
-    def guild(self) -> Guild | None:
-        """Optional[:class:`.Guild`]: Returns the guild associated with this context's command.
-        Shorthand for :attr:`.Interaction.guild`.
-        """
-        return self.interaction.guild
-
-    @cached_property
-    def guild_id(self) -> int | None:
-        """:class:`int`: Returns the ID of the guild associated with this context's command.
-        Shorthand for :attr:`.Interaction.guild_id`.
-        """
-        return self.interaction.guild_id
->>>>>>> 9b7f5c6b
 
     @cached_property
     def locale(self) -> str | None:
@@ -205,51 +166,13 @@
         return self.interaction.app_permissions
 
     @cached_property
-<<<<<<< HEAD
-    def message(self) -> Optional[Message]:
-=======
-    def me(self) -> Member | ClientUser | None:
-        """Union[:class:`.Member`, :class:`.ClientUser`]:
-        Similar to :attr:`.Guild.me` except it may return the :class:`.ClientUser` in private message
-        message contexts, or when :meth:`Intents.guilds` is absent.
-        """
-        return (
-            self.interaction.guild.me
-            if self.interaction.guild is not None
-            else self.bot.user
-        )
-
-    @cached_property
     def message(self) -> Message | None:
->>>>>>> 9b7f5c6b
         """Optional[:class:`.Message`]: Returns the message sent with this context's command.
         Shorthand for :attr:`.Interaction.message`, if applicable.
         """
         return self.interaction.message
 
     @cached_property
-<<<<<<< HEAD
-=======
-    def user(self) -> Member | User | None:
-        """Union[:class:`.Member`, :class:`.User`]: Returns the user that sent this context's command.
-        Shorthand for :attr:`.Interaction.user`.
-        """
-        return self.interaction.user
-
-    author: Member | User | None = user
-
-    @property
-    def voice_client(self) -> VoiceProtocol | None:
-        """Optional[:class:`.VoiceProtocol`]: Returns the voice client associated with this context's command.
-        Shorthand for :attr:`Interaction.guild.voice_client<~discord.Guild.voice_client>`, if applicable.
-        """
-        if self.interaction.guild is None:
-            return None
-
-        return self.interaction.guild.voice_client
-
-    @cached_property
->>>>>>> 9b7f5c6b
     def response(self) -> InteractionResponse:
         """:class:`.InteractionResponse`: Returns the response object associated with this context's command.
         Shorthand for :attr:`.Interaction.response`.
@@ -376,19 +299,6 @@
     def edit(self) -> Callable[..., Awaitable[InteractionMessage]]:
         return self.interaction.edit_original_response
 
-<<<<<<< HEAD
-=======
-    @property
-    def cog(self) -> Cog | None:
-        """Optional[:class:`.Cog`]: Returns the cog associated with this context's command.
-        ``None`` if it does not exist.
-        """
-        if self.command is None:
-            return None
-
-        return self.command.cog
-
->>>>>>> 9b7f5c6b
 
 class AutocompleteContext:
     """Represents context for a slash command's option autocomplete. This ***does not*** inherent from :class:`.BaseContext`.
