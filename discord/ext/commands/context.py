"""
The MIT License (MIT)

Copyright (c) 2015-2021 Rapptz
Copyright (c) 2021-present Pycord Development

Permission is hereby granted, free of charge, to any person obtaining a
copy of this software and associated documentation files (the "Software"),
to deal in the Software without restriction, including without limitation
the rights to use, copy, modify, merge, publish, distribute, sublicense,
and/or sell copies of the Software, and to permit persons to whom the
Software is furnished to do so, subject to the following conditions:

The above copyright notice and this permission notice shall be included in
all copies or substantial portions of the Software.

THE SOFTWARE IS PROVIDED "AS IS", WITHOUT WARRANTY OF ANY KIND, EXPRESS
OR IMPLIED, INCLUDING BUT NOT LIMITED TO THE WARRANTIES OF MERCHANTABILITY,
FITNESS FOR A PARTICULAR PURPOSE AND NONINFRINGEMENT. IN NO EVENT SHALL THE
AUTHORS OR COPYRIGHT HOLDERS BE LIABLE FOR ANY CLAIM, DAMAGES OR OTHER
LIABILITY, WHETHER IN AN ACTION OF CONTRACT, TORT OR OTHERWISE, ARISING
FROM, OUT OF OR IN CONNECTION WITH THE SOFTWARE OR THE USE OR OTHER
DEALINGS IN THE SOFTWARE.
"""
from __future__ import annotations

import inspect
import re
from typing import TYPE_CHECKING, Any, Generic, TypeVar, Union

import discord.abc
import discord.utils
from discord.message import Message

from ...commands import ApplicationContext, BaseContext

if TYPE_CHECKING:
    from typing_extensions import ParamSpec

    from .bot import AutoShardedBot, Bot
    from .cog import Cog
    from .core import Command
    from .help import HelpCommand
    from .view import StringView

__all__ = ("Context",)

MISSING: Any = discord.utils.MISSING


T = TypeVar("T")
BotT = TypeVar("BotT", bound="Union[Bot, AutoShardedBot]")
CogT = TypeVar("CogT", bound="Cog")

if TYPE_CHECKING:
    P = ParamSpec("P")
else:
    P = TypeVar("P")


class Context(BaseContext, Generic[BotT]):
    """Represents the context in which a command is being invoked under.

    This class contains a lot of metadata to help you understand more about
    the invocation context. This class is not created manually and is instead
    passed around to commands as the first parameter.

    This class implements the :class:`~discord.abc.Messageable` ABC.

    Attributes
    ----------
    message: :class:`.Message`
        The message that triggered the command being executed.
    current_parameter: Optional[:class:`inspect.Parameter`]
        The parameter that is currently being inspected and converted.
        This is only of use for within converters.

        .. versionadded:: 2.0
    prefix: Optional[:class:`str`]
        The prefix that was used to invoke the command.
    command_failed: :class:`bool`
        A boolean that indicates if the command failed to be parsed, checked,
        or invoked.
    """

    command: Command | None

    def __init__(
        self,
        *,
        message: Message,
        bot: BotT,
        view: StringView,
        args: list[Any] = MISSING,
        kwargs: dict[str, Any] = MISSING,
        prefix: str | None = None,
        command: Command | None = None,
        current_parameter: inspect.Parameter | None = None,
        **kwargs2,
    ):
        super().__init__(bot=bot, command=command, args=args, kwargs=kwargs, **kwargs2)

        self.message: Message = message
        self.prefix: str | None = prefix
        self.view: StringView = view
        self.current_parameter: inspect.Parameter | None = current_parameter

    @property
    def source(self) -> Message:
        return self.message

    @discord.utils.copy_doc(ApplicationContext.reinvoke)
    async def reinvoke(self, *, call_hooks: bool = False, restart: bool = True) -> None:
        cmd = self.command
        view = self.view
        if cmd is None:
            raise ValueError("This context is not valid.")

        # some state to revert to when we're done
        index, previous = view.index, view.previous
        invoked_with = self.invoked_with
        invoked_subcommand = self.invoked_subcommand
        invoked_parents = self.invoked_parents
        subcommand_passed = self.subcommand_passed

        if restart:
            to_call = cmd.root_parent or cmd
            view.index = len(self.prefix or "")
            view.previous = 0
            self.invoked_parents = []
            self.invoked_with = view.get_word()  # advance to get the root command
        else:
            to_call = cmd

        try:
            await to_call.reinvoke(self, call_hooks=call_hooks)
        finally:
            self.command = cmd
            view.index = index
            view.previous = previous
            self.invoked_with = invoked_with
            self.invoked_subcommand = invoked_subcommand
            self.invoked_parents = invoked_parents
            self.subcommand_passed = subcommand_passed

    @property
    def valid(self) -> bool:
        """Checks if the invocation context is valid to be invoked with."""
        return self.prefix is not None and self.command is not None

    @property
    def clean_prefix(self) -> str:
        """The cleaned up invoke prefix. i.e. mentions are ``@name`` instead of ``<@id>``.

        .. versionadded:: 2.0
        """
        if self.prefix is None:
            return ""

        user = self.me
        # this breaks if the prefix mention is not the bot itself, but I
        # consider this to be an *incredibly* strange use case. I'd rather go
        # for this common use case rather than waste performance for the
        # odd one.
        pattern = re.compile(r"<@!?%s>" % user.id)
        return pattern.sub("@%s" % user.display_name.replace("\\", r"\\"), self.prefix)

<<<<<<< HEAD
=======
    @property
    def cog(self) -> Cog | None:
        """Returns the cog associated with this context's command.
        None if it does not exist.
        """

        if self.command is None:
            return None
        return self.command.cog

    @discord.utils.cached_property
    def guild(self) -> Guild | None:
        """Returns the guild associated with this context's command.
        None if not available.
        """
        return self.message.guild

    @discord.utils.cached_property
    def channel(self) -> MessageableChannel:
        """Returns the channel associated with this context's command.
        Shorthand for :attr:`.Message.channel`.
        """
        return self.message.channel

    @discord.utils.cached_property
    def author(self) -> User | Member:
        """Union[:class:`~discord.User`, :class:`.Member`]:
        Returns the author associated with this context's command. Shorthand for :attr:`.Message.author`
        """
        return self.message.author

    @discord.utils.cached_property
    def me(self) -> Member | ClientUser:
        """Union[:class:`.Member`, :class:`.ClientUser`]:
        Similar to :attr:`.Guild.me` except it may return the :class:`.ClientUser` in private message
        message contexts, or when :meth:`Intents.guilds` is absent.
        """
        # bot.user will never be None at this point.
        return self.guild.me if self.guild is not None and self.guild.me is not None else self.bot.user  # type: ignore

    @property
    def voice_client(self) -> VoiceProtocol | None:
        r"""A shortcut to :attr:`.Guild.voice_client`\, if applicable."""
        g = self.guild
        return g.voice_client if g else None

>>>>>>> 46f971cf
    async def send_help(self, *args: Any) -> Any:
        """send_help(entity=<bot>)

        |coro|

        Shows the help command for the specified entity if given.
        The entity can be a command or a cog.

        If no entity is given, then it'll show help for the
        entire bot.

        If the entity is a string, then it looks up whether it's a
        :class:`Cog` or a :class:`Command`.

        .. note::

            Due to the way this function works, instead of returning
            something similar to :meth:`~.commands.HelpCommand.command_not_found`
            this returns :class:`None` on bad input or no help command.

        Parameters
        ----------
        entity: Optional[Union[:class:`Command`, :class:`Cog`, :class:`str`]]
            The entity to show help for.

        Returns
        -------
        Any
            The result of the help command, if any.
        """
        from .core import Command, Group, wrap_callback
        from .errors import CommandError

        bot = self.bot
        cmd = bot.help_command

        if cmd is None:
            return None

        cmd = cmd.copy()
        cmd.context = self
        if len(args) == 0:
            await cmd.prepare_help_command(self, None)
            mapping = cmd.get_bot_mapping()
            injected = wrap_callback(cmd.send_bot_help)
            try:
                return await injected(mapping)
            except CommandError as e:
                await cmd.on_help_command_error(self, e)
                return None

        entity = args[0]
        if isinstance(entity, str):
            entity = bot.get_cog(entity) or bot.get_command(entity)

        if entity is None:
            return None

        try:
            entity.qualified_name
        except AttributeError:
            # if we're here then it's not a cog, group, or command.
            return None

        await cmd.prepare_help_command(self, entity.qualified_name)

        try:
            if hasattr(entity, "__cog_commands__"):
                injected = wrap_callback(cmd.send_cog_help)
                return await injected(entity)
            elif isinstance(entity, Group):
                injected = wrap_callback(cmd.send_group_help)
                return await injected(entity)
            elif isinstance(entity, Command):
                injected = wrap_callback(cmd.send_command_help)
                return await injected(entity)
            else:
                return None
        except CommandError as e:
            await cmd.on_help_command_error(self, e)

    @discord.utils.copy_doc(Message.reply)
    async def reply(self, content: str | None = None, **kwargs: Any) -> Message:
        return await self.message.reply(content, **kwargs)<|MERGE_RESOLUTION|>--- conflicted
+++ resolved
@@ -165,55 +165,6 @@
         pattern = re.compile(r"<@!?%s>" % user.id)
         return pattern.sub("@%s" % user.display_name.replace("\\", r"\\"), self.prefix)
 
-<<<<<<< HEAD
-=======
-    @property
-    def cog(self) -> Cog | None:
-        """Returns the cog associated with this context's command.
-        None if it does not exist.
-        """
-
-        if self.command is None:
-            return None
-        return self.command.cog
-
-    @discord.utils.cached_property
-    def guild(self) -> Guild | None:
-        """Returns the guild associated with this context's command.
-        None if not available.
-        """
-        return self.message.guild
-
-    @discord.utils.cached_property
-    def channel(self) -> MessageableChannel:
-        """Returns the channel associated with this context's command.
-        Shorthand for :attr:`.Message.channel`.
-        """
-        return self.message.channel
-
-    @discord.utils.cached_property
-    def author(self) -> User | Member:
-        """Union[:class:`~discord.User`, :class:`.Member`]:
-        Returns the author associated with this context's command. Shorthand for :attr:`.Message.author`
-        """
-        return self.message.author
-
-    @discord.utils.cached_property
-    def me(self) -> Member | ClientUser:
-        """Union[:class:`.Member`, :class:`.ClientUser`]:
-        Similar to :attr:`.Guild.me` except it may return the :class:`.ClientUser` in private message
-        message contexts, or when :meth:`Intents.guilds` is absent.
-        """
-        # bot.user will never be None at this point.
-        return self.guild.me if self.guild is not None and self.guild.me is not None else self.bot.user  # type: ignore
-
-    @property
-    def voice_client(self) -> VoiceProtocol | None:
-        r"""A shortcut to :attr:`.Guild.voice_client`\, if applicable."""
-        g = self.guild
-        return g.voice_client if g else None
-
->>>>>>> 46f971cf
     async def send_help(self, *args: Any) -> Any:
         """send_help(entity=<bot>)
 
@@ -244,7 +195,7 @@
         Any
             The result of the help command, if any.
         """
-        from .core import Command, Group, wrap_callback
+        from ...commands.mixins import wrap_callback
         from .errors import CommandError
 
         bot = self.bot
