--- conflicted
+++ resolved
@@ -23,6 +23,7 @@
 DEALINGS IN THE SOFTWARE.
 """
 
+# Cooldowns were moved to discord/commands/cooldowns.py
 from ...commands.cooldowns import *
 
 __all__ = (
@@ -31,363 +32,4 @@
     "CooldownMapping",
     "DynamicCooldownMapping",
     "MaxConcurrency",
-<<<<<<< HEAD
-)
-=======
-)
-
-C = TypeVar("C", bound="CooldownMapping")
-MC = TypeVar("MC", bound="MaxConcurrency")
-
-
-class BucketType(Enum):
-    default = 0
-    user = 1
-    guild = 2
-    channel = 3
-    member = 4
-    category = 5
-    role = 6
-
-    def get_key(self, msg: Message) -> Any:
-        if self is BucketType.user:
-            return msg.author.id
-        elif self is BucketType.guild:
-            return (msg.guild or msg.author).id
-        elif self is BucketType.channel:
-            return msg.channel.id
-        elif self is BucketType.member:
-            return (msg.guild and msg.guild.id), msg.author.id
-        elif self is BucketType.category:
-            return (msg.channel.category or msg.channel).id  # type: ignore
-        elif self is BucketType.role:
-            # we return the channel id of a private-channel as there are only roles in guilds
-            # and that yields the same result as for a guild with only the @everyone role
-            # NOTE: PrivateChannel doesn't actually have an id attribute, but we assume we are
-            # receiving a DMChannel or GroupChannel which inherit from PrivateChannel and do
-            return (msg.channel if isinstance(msg.channel, PrivateChannel) else msg.author.top_role).id  # type: ignore
-
-    def __call__(self, msg: Message) -> Any:
-        return self.get_key(msg)
-
-
-class Cooldown:
-    """Represents a cooldown for a command.
-
-    Attributes
-    ----------
-    rate: :class:`int`
-        The total number of tokens available per :attr:`per` seconds.
-    per: :class:`float`
-        The length of the cooldown period in seconds.
-    """
-
-    __slots__ = ("rate", "per", "_window", "_tokens", "_last")
-
-    def __init__(self, rate: float, per: float) -> None:
-        self.rate: int = int(rate)
-        self.per: float = float(per)
-        self._window: float = 0.0
-        self._tokens: int = self.rate
-        self._last: float = 0.0
-
-    def get_tokens(self, current: float | None = None) -> int:
-        """Returns the number of available tokens before rate limiting is applied.
-
-        Parameters
-        ----------
-        current: Optional[:class:`float`]
-            The time in seconds since Unix epoch to calculate tokens at.
-            If not supplied then :func:`time.time()` is used.
-
-        Returns
-        -------
-        :class:`int`
-            The number of tokens available before the cooldown is to be applied.
-        """
-        if not current:
-            current = time.time()
-
-        tokens = self._tokens
-
-        if current > self._window + self.per:
-            tokens = self.rate
-        return tokens
-
-    def get_retry_after(self, current: float | None = None) -> float:
-        """Returns the time in seconds until the cooldown will be reset.
-
-        Parameters
-        ----------
-        current: Optional[:class:`float`]
-            The current time in seconds since Unix epoch.
-            If not supplied, then :func:`time.time()` is used.
-
-        Returns
-        -------
-        :class:`float`
-            The number of seconds to wait before this cooldown will be reset.
-        """
-        current = current or time.time()
-        tokens = self.get_tokens(current)
-
-        if tokens == 0:
-            return self.per - (current - self._window)
-
-        return 0.0
-
-    def update_rate_limit(self, current: float | None = None) -> float | None:
-        """Updates the cooldown rate limit.
-
-        Parameters
-        ----------
-        current: Optional[:class:`float`]
-            The time in seconds since Unix epoch to update the rate limit at.
-            If not supplied, then :func:`time.time()` is used.
-
-        Returns
-        -------
-        Optional[:class:`float`]
-            The retry-after time in seconds if rate limited.
-        """
-        current = current or time.time()
-        self._last = current
-
-        self._tokens = self.get_tokens(current)
-
-        # first token used means that we start a new rate limit window
-        if self._tokens == self.rate:
-            self._window = current
-
-        # check if we are rate limited
-        if self._tokens == 0:
-            return self.per - (current - self._window)
-
-        # we're not so decrement our tokens
-        self._tokens -= 1
-
-    def reset(self) -> None:
-        """Reset the cooldown to its initial state."""
-        self._tokens = self.rate
-        self._last = 0.0
-
-    def copy(self) -> Cooldown:
-        """Creates a copy of this cooldown.
-
-        Returns
-        -------
-        :class:`Cooldown`
-            A new instance of this cooldown.
-        """
-        return Cooldown(self.rate, self.per)
-
-    def __repr__(self) -> str:
-        return (
-            f"<Cooldown rate: {self.rate} per: {self.per} window:"
-            f" {self._window} tokens: {self._tokens}>"
-        )
-
-
-class CooldownMapping:
-    def __init__(
-        self,
-        original: Cooldown | None,
-        type: Callable[[Message], Any],
-    ) -> None:
-        if not callable(type):
-            raise TypeError("Cooldown type must be a BucketType or callable")
-
-        self._cache: dict[Any, Cooldown] = {}
-        self._cooldown: Cooldown | None = original
-        self._type: Callable[[Message], Any] = type
-
-    def copy(self) -> CooldownMapping:
-        ret = CooldownMapping(self._cooldown, self._type)
-        ret._cache = self._cache.copy()
-        return ret
-
-    @property
-    def valid(self) -> bool:
-        return self._cooldown is not None
-
-    @property
-    def type(self) -> Callable[[Message], Any]:
-        return self._type
-
-    @classmethod
-    def from_cooldown(cls: type[C], rate, per, type) -> C:
-        return cls(Cooldown(rate, per), type)
-
-    def _bucket_key(self, msg: Message) -> Any:
-        return self._type(msg)
-
-    def _verify_cache_integrity(self, current: float | None = None) -> None:
-        # we want to delete all cache objects that haven't been used
-        # in a cooldown window. e.g. if we have a  command that has a
-        # cooldown of 60s, and it has not been used in 60s then that key should be deleted
-        current = current or time.time()
-        dead_keys = [k for k, v in self._cache.items() if current > v._last + v.per]
-        for k in dead_keys:
-            del self._cache[k]
-
-    def create_bucket(self, message: Message) -> Cooldown:
-        return self._cooldown.copy()  # type: ignore
-
-    def get_bucket(self, message: Message, current: float | None = None) -> Cooldown:
-        if self._type is BucketType.default:
-            return self._cooldown  # type: ignore
-
-        self._verify_cache_integrity(current)
-        key = self._bucket_key(message)
-        if key not in self._cache:
-            bucket = self.create_bucket(message)
-            if bucket is not None:
-                self._cache[key] = bucket
-        else:
-            bucket = self._cache[key]
-
-        return bucket
-
-    def update_rate_limit(
-        self, message: Message, current: float | None = None
-    ) -> float | None:
-        bucket = self.get_bucket(message, current)
-        return bucket.update_rate_limit(current)
-
-
-class DynamicCooldownMapping(CooldownMapping):
-    def __init__(
-        self, factory: Callable[[Message], Cooldown], type: Callable[[Message], Any]
-    ) -> None:
-        super().__init__(None, type)
-        self._factory: Callable[[Message], Cooldown] = factory
-
-    def copy(self) -> DynamicCooldownMapping:
-        ret = DynamicCooldownMapping(self._factory, self._type)
-        ret._cache = self._cache.copy()
-        return ret
-
-    @property
-    def valid(self) -> bool:
-        return True
-
-    def create_bucket(self, message: Message) -> Cooldown:
-        return self._factory(message)
-
-
-class _Semaphore:
-    """This class is a version of a semaphore.
-
-    If you're wondering why asyncio.Semaphore isn't being used,
-    it's because it doesn't expose the internal value. This internal
-    value is necessary because I need to support both `wait=True` and
-    `wait=False`.
-
-    An asyncio.Queue could have been used to do this as well -- but it is
-    not as efficient since internally that uses two queues and is a bit
-    overkill for what is basically a counter.
-    """
-
-    __slots__ = ("value", "loop", "_waiters")
-
-    def __init__(self, number: int) -> None:
-        self.value: int = number
-        self.loop: asyncio.AbstractEventLoop = asyncio.get_event_loop()
-        self._waiters: Deque[asyncio.Future] = deque()
-
-    def __repr__(self) -> str:
-        return f"<_Semaphore value={self.value} waiters={len(self._waiters)}>"
-
-    def locked(self) -> bool:
-        return self.value == 0
-
-    def is_active(self) -> bool:
-        return len(self._waiters) > 0
-
-    def wake_up(self) -> None:
-        while self._waiters:
-            future = self._waiters.popleft()
-            if not future.done():
-                future.set_result(None)
-                return
-
-    async def acquire(self, *, wait: bool = False) -> bool:
-        if not wait and self.value <= 0:
-            # signal that we're not acquiring
-            return False
-
-        while self.value <= 0:
-            future = self.loop.create_future()
-            self._waiters.append(future)
-            try:
-                await future
-            except:
-                future.cancel()
-                if self.value > 0 and not future.cancelled():
-                    self.wake_up()
-                raise
-
-        self.value -= 1
-        return True
-
-    def release(self) -> None:
-        self.value += 1
-        self.wake_up()
-
-
-class MaxConcurrency:
-    __slots__ = ("number", "per", "wait", "_mapping")
-
-    def __init__(self, number: int, *, per: BucketType, wait: bool) -> None:
-        self._mapping: dict[Any, _Semaphore] = {}
-        self.per: BucketType = per
-        self.number: int = number
-        self.wait: bool = wait
-
-        if number <= 0:
-            raise ValueError("max_concurrency 'number' cannot be less than 1")
-
-        if not isinstance(per, BucketType):
-            raise TypeError(
-                f"max_concurrency 'per' must be of type BucketType not {type(per)!r}"
-            )
-
-    def copy(self: MC) -> MC:
-        return self.__class__(self.number, per=self.per, wait=self.wait)
-
-    def __repr__(self) -> str:
-        return (
-            f"<MaxConcurrency per={self.per!r} number={self.number} wait={self.wait}>"
-        )
-
-    def get_key(self, message: Message) -> Any:
-        return self.per.get_key(message)
-
-    async def acquire(self, message: Message) -> None:
-        key = self.get_key(message)
-
-        try:
-            sem = self._mapping[key]
-        except KeyError:
-            self._mapping[key] = sem = _Semaphore(self.number)
-
-        acquired = await sem.acquire(wait=self.wait)
-        if not acquired:
-            raise MaxConcurrencyReached(self.number, self.per)
-
-    async def release(self, message: Message) -> None:
-        # Technically there's no reason for this function to be async
-        # But it might be more useful in the future
-        key = self.get_key(message)
-
-        try:
-            sem = self._mapping[key]
-        except KeyError:
-            # ...? peculiar
-            return
-        else:
-            sem.release()
-
-        if sem.value >= self.number and not sem.is_active():
-            del self._mapping[key]
->>>>>>> 46f971cf
+)