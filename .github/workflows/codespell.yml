--- conflicted
+++ resolved
@@ -8,10 +8,6 @@
       - uses: actions/checkout@v3.1.0
       - uses: actions/setup-python@v4
       - run: pip install codespell==2.1.0
-<<<<<<< HEAD
-      - run: codespell --ignore-words-list="groupt,nd,ot,ro,falsy,BU,invokable" --exclude-file=".github/workflows/codespell.yml"
-=======
       - run:
-          codespell --ignore-words-list="groupt,nd,ot,ro,falsy,BU" \
-          --exclude-file=".github/workflows/codespell.yml"
->>>>>>> 9b7f5c6b
+          codespell --ignore-words-list="groupt,nd,ot,ro,falsy,BU,invokable" \
+          --exclude-file=".github/workflows/codespell.yml"